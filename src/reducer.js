import { ADD_ARRAY_VALUE, BLUR, CHANGE, DESTROY, FOCUS, INITIALIZE, REMOVE_ARRAY_VALUE, RESET, START_ASYNC_VALIDATION,
  START_SUBMIT, STOP_ASYNC_VALIDATION, STOP_SUBMIT, SUBMIT_FAILED, TOUCH, UNTOUCH } from './actionTypes';
import mapValues from './mapValues';
import read from './read';
import write from './write';
import getValuesFromState from './getValuesFromState';
import initializeState from './initializeState';

export const initialState = {
  _active: undefined,
  _asyncValidating: false,
  _error: undefined,
  _submitting: false,
  _submitFailed: false
};

const behaviors = {
  [ADD_ARRAY_VALUE](state, {path, index, value}) {
    const array = read(path, state);
    const stateCopy = {...state};
    const arrayCopy = array ? [...array] : [];
    const newValue = {value};
    if (index === undefined) {
      arrayCopy.push(newValue);
    } else {
      arrayCopy.splice(index, 0, newValue);
    }
    return write(path, arrayCopy, stateCopy);
  },
  [BLUR](state, {field, value, touch}) {
    // remove _active from state
    const {_active, ...stateCopy} = state;  // eslint-disable-line prefer-const
    return write(field, previous => {
      const result = {...previous};
      if (value !== undefined) {
        result.value = value;
      }
      if (touch) {
        result.touched = true;
      }
      return result;
    }, stateCopy);
  },
  [CHANGE](state, {field, value, touch}) {
    return write(field, previous => {
      const {asyncError, submitError, ...result} = {...previous, value};
      if (touch) {
        result.touched = true;
      }
      return result;
    }, state);
  },
  [DESTROY]() {
    return undefined;
  },
  [FOCUS](state, {field}) {
    const stateCopy = write(field + '.visited', true, state);
    stateCopy._active = field;
    return stateCopy;
  },
  [INITIALIZE](state, {data}) {
    return {
      ...initializeState(data),
      _asyncValidating: false,
      _active: undefined,
      _error: undefined,
      _submitting: false,
      _submitFailed: false
    };
  },
  [REMOVE_ARRAY_VALUE](state, {path, index}) {
    const array = read(path, state);
    const stateCopy = {...state};
    const arrayCopy = array ? [...array] : [];
    if (index === undefined) {
      arrayCopy.pop();
    } else if (isNaN(index)) {
      delete arrayCopy[index];
    } else {
      arrayCopy.splice(index, 1);
    }
    return write(path, arrayCopy, stateCopy);
  },
  [RESET](state) {
    return {
      ...mapValues(state, (field, name) => {
        return name[0] === '_' ? field : {
          initial: field.initial,
          value: field.initial
        };
      }),
      _active: undefined,
      _asyncValidating: false,
      _error: undefined,
      _submitting: false,
      _submitFailed: false
    };
  },
  [START_ASYNC_VALIDATION](state) {
    return {
      ...state,
      _asyncValidating: true
    };
  },
  [START_SUBMIT](state) {
    return {
      ...state,
      _submitting: true
    };
  },
  [STOP_ASYNC_VALIDATION](state, {errors}) {
    return {
      ...mapValues(state, value =>
        value && value.asyncError ? {...value, asyncError: undefined} : value
      ),
      ...mapValues(errors, (error, key) => ({
        ...state[key],
        asyncError: error
      })),
      _asyncValidating: false,
      _error: errors && errors._error
    };
  },
  [STOP_SUBMIT](state, {errors}) {
    return {
      ...state,
      ...(errors ? mapValues(errors, (error, key) => ({
        ...state[key],
        submitError: error
      })) : {}),
      _error: errors && errors._error,
      _submitting: false,
      _submitFailed: !!(errors && Object.keys(errors).length)
    };
  },
  [SUBMIT_FAILED](state) {
    return {
      ...state,
      _submitFailed: true
    };
  },
  [TOUCH](state, {fields}) {
    return {
      ...state,
      ...fields.reduce((accumulator, field) => {
        accumulator[field] = {
          ...state[field],
          touched: true
        };
        return accumulator;
      }, {})
    };
  },
  [UNTOUCH](state, {fields}) {
    return {
      ...state,
      ...fields.reduce((accumulator, field) => {
        accumulator[field] = {
          ...state[field],
          touched: false
        };
        return accumulator;
      }, {})
    };
  }
};

const reducer = (state = initialState, action = {}) => {
  const behavior = behaviors[action.type];
  return behavior ? behavior(state, action) : state;
};

function formReducer(state = {}, action = {}) {
  const {form, key, ...rest} = action; // eslint-disable-line no-redeclare
  if (!form) {
    return state;
  }
  if (key) {
    if (action.type === DESTROY) {
      return {
        ...state,
        [form]: state[form] && Object.keys(state[form]).reduce((accumulator, stateKey) =>
          stateKey === key ? accumulator : {
            ...accumulator,
            [stateKey]: state[form][stateKey]
          }, {})
      };
    }
    return {
      ...state,
      [form]: {
        ...state[form],
        [key]: reducer((state[form] || {})[key], rest)
      }
    };
  }
  if (action.type === DESTROY) {
    return Object.keys(state).reduce((accumulator, formName) =>
      formName === form ? accumulator : {
        ...accumulator,
        [formName]: state[formName]
      }, {});
  }
  return {
    ...state,
    [form]: reducer(state[form], rest)
  };
}

/**
 * Adds additional functionality to the reducer
 */
function decorate(target) {
  target.plugin = function plugin(reducers) { // use 'function' keyword to enable 'this'
    return decorate((state = {}, action = {}) => {
      const result = this(state, action);
      return {
        ...result,
        ...mapValues(reducers, (pluginReducer, key) => pluginReducer(result[key] || initialState, action))
      };
    });
  };

  target.normalize = function normalize(normalizers) { // use 'function' keyword to enable 'this'
    return decorate((state = {}, action = {}) => {
      const result = this(state, action);
      return {
        ...result,
        ...mapValues(normalizers, (formNormalizers, form) => {
<<<<<<< HEAD
          const runNormalize = (previous, currentResult) => {
            const previousValues = getValues({...initialState, ...previous
            });
            const formResult = {
              ...initialState,
              ...currentResult
            };
            return {
              ...formResult,
              ...mapValues(formNormalizers, (fieldNormalizer, field) => ({
                ...formResult[field],
                value: fieldNormalizer(
                    formResult[field] ? formResult[field].value : undefined,         // value
                    previous && previous[field] ? previous[field].value : undefined, // previous value
                    getValues(formResult),                                           // all field values
                    previousValues)                                                  // all previous field values
              }))
            };
=======
          const previousValues = getValuesFromState({...initialState, ...state[form]});
          const formResult = {
            ...initialState,
            ...result[form]
          };
          return {
            ...formResult,
            ...mapValues(formNormalizers, (fieldNormalizer, field) => ({
              ...formResult[field],
              value: fieldNormalizer(
                formResult[field] ? formResult[field].value : undefined,                  // value
                state[form] && state[form][field] ? state[form][field].value : undefined, // previous value
                getValuesFromState(formResult),                                           // all field values
                previousValues)                                                           // all previous field values
            }))
>>>>>>> c0828274
          };
          if (action.key) {
            return {
              ...result[form], [action.key]: runNormalize(state[form][action.key], result[form][action.key])
            };
          }
          return runNormalize(state[form], result[form]);
        })
      };
    });
  };

  return target;
}

export default decorate(formReducer);<|MERGE_RESOLUTION|>--- conflicted
+++ resolved
@@ -227,9 +227,8 @@
       return {
         ...result,
         ...mapValues(normalizers, (formNormalizers, form) => {
-<<<<<<< HEAD
           const runNormalize = (previous, currentResult) => {
-            const previousValues = getValues({...initialState, ...previous
+            const previousValues = getValuesFromState({...initialState, ...previous
             });
             const formResult = {
               ...initialState,
@@ -242,27 +241,10 @@
                 value: fieldNormalizer(
                     formResult[field] ? formResult[field].value : undefined,         // value
                     previous && previous[field] ? previous[field].value : undefined, // previous value
-                    getValues(formResult),                                           // all field values
+                    getValuesFromState(formResult),                                           // all field values
                     previousValues)                                                  // all previous field values
               }))
             };
-=======
-          const previousValues = getValuesFromState({...initialState, ...state[form]});
-          const formResult = {
-            ...initialState,
-            ...result[form]
-          };
-          return {
-            ...formResult,
-            ...mapValues(formNormalizers, (fieldNormalizer, field) => ({
-              ...formResult[field],
-              value: fieldNormalizer(
-                formResult[field] ? formResult[field].value : undefined,                  // value
-                state[form] && state[form][field] ? state[form][field].value : undefined, // previous value
-                getValuesFromState(formResult),                                           // all field values
-                previousValues)                                                           // all previous field values
-            }))
->>>>>>> c0828274
           };
           if (action.key) {
             return {
