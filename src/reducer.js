--- conflicted
+++ resolved
@@ -10,11 +10,7 @@
   _submitFailed: false
 };
 
-<<<<<<< HEAD
 const getValues = (state) =>
-=======
-export const getValues = (state) =>
->>>>>>> 45344222
   Object.keys(state).reduce((accumulator, name) => {
     if (name[0] !== '_') {
       accumulator[name] = state[name].value;
