import { noop } from 'lodash'
/* eslint react/no-multi-comp:0 */
import React, { Component } from 'react'
import TestUtils from 'react-dom/test-utils'
import { Provider } from 'react-redux'
import { combineReducers as plainCombineReducers, createStore } from 'redux'
import { combineReducers as immutableCombineReducers } from 'redux-immutablejs'
import actions from '../actions'
import createField from '../createField'
import createFieldArray from '../createFieldArray'
import createReducer from '../createReducer'
import createReduxForm from '../createReduxForm'
import FormSection from '../FormSection'
import immutable from '../structure/immutable'
import immutableExpectations from '../structure/immutable/__tests__/expectations'
import plain from '../structure/plain'
import plainExpectations from '../structure/plain/__tests__/expectations'
import SubmissionError from '../SubmissionError'

import FormWrapper from '../Form'

const {
  change,
  clearSubmit,
  initialize,
  setSubmitFailed,
  setSubmitSucceeded,
  startSubmit,
  stopSubmit,
  submit,
  touch,
  updateSyncErrors
} = actions
const propsAtNthRender = (spy, callNumber) => spy.mock.calls[callNumber][0]
const propsAtLastRender = spy =>
  propsAtNthRender(spy, spy.mock.calls.length - 1)

const describeReduxForm = (name, structure, combineReducers, setup) => {
  const { fromJS, getIn, setIn } = structure
  const reduxForm = createReduxForm(structure)
  const Field = createField(structure)
  const FieldArray = createFieldArray(structure)
  const reducer = createReducer(structure)

  describe(name, () => {
    beforeAll(() => {
      setup()
    })

    const makeStore = (initial = {}, logger) => {
      const reducers = { form: reducer }
      if (logger) {
        reducers.logger = logger
      }
      return createStore(combineReducers(reducers), fromJS({ form: initial }))
    }

    const makeForm = (renderSpy = noop) => {
      return class Form extends Component {
        render() {
          renderSpy(this.props)
          return (
            <div>
              <Field name="foo" component="input" />
            </div>
          )
        }
      }
    }

    const renderForm = (Form, formState, config = {}) => {
      const store = makeStore({ testForm: formState })
      const Decorated = reduxForm({ form: 'testForm', ...config })(Form)
      return TestUtils.renderIntoDocument(
        <Provider store={store}>
          <Decorated />
        </Provider>
      )
    }

    const propChecker = (formState, renderSpy = noop, config = {}) => {
      const Form = makeForm(renderSpy)
      const dom = renderForm(Form, formState, config)
      return TestUtils.findRenderedComponentWithType(dom, Form).props
    }

    it('should return a decorator function', () => {
      expect(typeof reduxForm).toBe('function')
    })

    it('should render without error', () => {
      const store = makeStore()
      class Form extends Component {
        render() {
          return <div />
        }
      }
      expect(() => {
        const Decorated = reduxForm({ form: 'testForm' })(Form)
        TestUtils.renderIntoDocument(
          <Provider store={store}>
            <Decorated />
          </Provider>
        )
      }).not.toThrow()
    })

    it('should update without error when there is no config', () => {
      const store = makeStore()
      const Form = () => <div />
      const Decorated = reduxForm()(Form)

      class Container extends Component {
        constructor(props) {
          super(props)
          this.state = {}
        }

        render() {
          return (
            <Provider store={store}>
              <div>
                <Decorated form="formname" foo={this.state.foo} />
                <button onClick={() => this.setState({ foo: 'bar' })} />
              </div>
            </Provider>
          )
        }
      }

      const dom = TestUtils.renderIntoDocument(<Container />)

      expect(() => {
        const button = TestUtils.findRenderedDOMComponentWithTag(dom, 'button')
        TestUtils.Simulate.click(button)
      }).not.toThrow()
    })

    it('should provide the correct props', () => {
      const props = propChecker({})
      expect(Object.keys(props).sort()).toEqual([
        'anyTouched',
        'array',
        'asyncValidate',
        'asyncValidating',
        'autofill',
        'blur',
        'change',
        'clearAsyncError',
        'clearSubmit',
        'clearSubmitErrors',
        'destroy',
        'dirty',
        'dispatch',
        'error',
        'form',
        'handleSubmit',
        'initialValues',
        'initialize',
        'initialized',
        'invalid',
        'pristine',
        'pure',
        'reset',
        'submit',
        'submitFailed',
        'submitSucceeded',
        'submitting',
        'touch',
        'triggerSubmit',
        'untouch',
        'valid',
        'warning'
      ])
      expect(typeof props.anyTouched).toBe('boolean')
      expect(typeof props.array).toBe('object')
      expect(Object.keys(props.array).sort()).toEqual([
        'insert',
        'move',
        'pop',
        'push',
        'remove',
        'removeAll',
        'shift',
        'splice',
        'swap',
        'unshift'
      ])
      expect(typeof props.array.insert).toBe('function')
      expect(typeof props.array.move).toBe('function')
      expect(typeof props.array.pop).toBe('function')
      expect(typeof props.array.push).toBe('function')
      expect(typeof props.array.remove).toBe('function')
      expect(typeof props.array.removeAll).toBe('function')
      expect(typeof props.array.shift).toBe('function')
      expect(typeof props.array.splice).toBe('function')
      expect(typeof props.array.swap).toBe('function')
      expect(typeof props.array.unshift).toBe('function')
      expect(typeof props.asyncValidate).toBe('function')
      expect(typeof props.asyncValidating).toBe('boolean')
      expect(typeof props.autofill).toBe('function')
      expect(typeof props.blur).toBe('function')
      expect(typeof props.change).toBe('function')
      expect(typeof props.destroy).toBe('function')
      expect(typeof props.dirty).toBe('boolean')
      expect(typeof props.form).toBe('string')
      expect(typeof props.handleSubmit).toBe('function')
      expect(typeof props.initialize).toBe('function')
      expect(typeof props.initialized).toBe('boolean')
      expect(typeof props.pristine).toBe('boolean')
      expect(typeof props.reset).toBe('function')
      expect(typeof props.submitFailed).toBe('boolean')
      expect(typeof props.submitSucceeded).toBe('boolean')
      expect(typeof props.touch).toBe('function')
      expect(typeof props.untouch).toBe('function')
      expect(typeof props.valid).toBe('boolean')
    })

    describe('dirty prop', () => {
      it('should default `false`', () => {
        expect(propChecker({}).dirty).toBe(false)
      })
      it('should be `true` when `state.values` exists but `state.initial` does not exist', () => {
        expect(
          propChecker({
            // no initial values
            values: {
              foo: 'bar'
            }
          }).dirty
        ).toBe(true)
      })
      it('should be `false` when `state.initial` equals `state.values`', () => {
        expect(
          propChecker({
            initial: {
              foo: 'bar'
            },
            values: {
              foo: 'bar'
            }
          }).dirty
        ).toBe(false)
      })
      it('should be `true` when `state.initial` does not equal `state.values`', () => {
        expect(
          propChecker({
            initial: {
              foo: 'bar'
            },
            values: {
              foo: 'baz'
            }
          }).dirty
        ).toBe(true)
      })
    })

    describe('pristine prop', () => {
      it('should default to `true`', () => {
        expect(propChecker({}).pristine).toBe(true)
      })
      it('should be `false` when `state.values` exists but `state.initial` does not exist', () => {
        expect(
          propChecker({
            // no initial values
            values: {
              foo: 'bar'
            }
          }).pristine
        ).toBe(false)
      })
      it('should be `true` when `state.initial` equals `state.values`', () => {
        expect(
          propChecker({
            initial: {
              foo: 'bar'
            },
            values: {
              foo: 'bar'
            }
          }).pristine
        ).toBe(true)
      })
      it('should be `false` when the `state.values` does not equal `state.initial`', () => {
        expect(
          propChecker({
            initial: {
              foo: 'bar'
            },
            values: {
              foo: 'baz'
            }
          }).pristine
        ).toBe(false)
      })
    })

    describe('valid prop', () => {
      const checkValidPropGivenErrors = (errors, expectation) => {
        // Check Sync Errors
        expect(
          propChecker({}, undefined, {
            validate: () => errors
          }).valid
        ).toBe(expectation)

        // Check Async Errors
        expect(
          propChecker({
            asyncErrors: errors
          }).valid
        ).toBe(expectation)
      }

      it('should default to `true`', () => {
        checkValidPropGivenErrors({}, true)
      })

      it('should be `false` when `errors` has a `string` property', () => {
        checkValidPropGivenErrors({ foo: 'bar' }, false)
      })

      it('should be `false` when `errors` has a `number` property', () => {
        checkValidPropGivenErrors({ foo: 42 }, false)
      })

      it('should be `true` when `errors` has an `undefined` property', () => {
        checkValidPropGivenErrors({ foo: undefined }, true)
      })

      it('should be `true` when `errors` has a `null` property', () => {
        checkValidPropGivenErrors({ foo: null }, true)
      })

      it('should be `true` when `errors` has an empty array', () => {
        checkValidPropGivenErrors(
          {
            myArrayField: []
          },
          true
        )
      })

      it('should be `true` when `errors` has an array with only `undefined` values', () => {
        checkValidPropGivenErrors(
          {
            myArrayField: [undefined, undefined]
          },
          true
        )
      })

      it('should be `true` when `errors` has an array containing strings', () => {
        // Note: I didn't write the isValid, but my intuition tells me this seems incorrect. – ncphillips
        checkValidPropGivenErrors(
          {
            myArrayField: ['baz']
          },
          true
        )
      })
    })

    describe('invalid prop', () => {
      const checkInvalidPropGivenErrors = (errors, expectation) => {
        // Check Sync Errors
        expect(
          propChecker({}, undefined, {
            validate: () => errors
          }).invalid
        ).toBe(expectation)

        // Check Async Errors
        expect(
          propChecker({
            asyncErrors: errors
          }).invalid
        ).toBe(expectation)
      }

      it('should default to `false`', () => {
        checkInvalidPropGivenErrors({}, false)
      })

      it('should be `true` when errors has a `string` propertry', () => {
        checkInvalidPropGivenErrors({ foo: 'sync error' }, true)
      })

      it('should be `true` when errors has a `number` property', () => {
        checkInvalidPropGivenErrors({ foo: 12 }, true)
      })

      it('should be `false` when errors has only an `undefined` property', () => {
        checkInvalidPropGivenErrors({ foo: undefined }, false)
      })

      it('should be `false` when errors has only a `null` property', () => {
        checkInvalidPropGivenErrors({ foo: null }, false)
      })

      it('should be `false` when errors has only an empty array', () => {
        checkInvalidPropGivenErrors({ myArrayField: [] }, false)
      })
    })

    it('should provide submitting prop', () => {
      expect(propChecker({}).submitting).toBe(false)
      expect(propChecker({ submitting: true }).submitting).toBe(true)
      expect(propChecker({ submitting: false }).submitting).toBe(false)
    })

    it('should put props under prop namespace if specified', () => {
      const props = propChecker({}, noop, {
        propNamespace: 'fooProps',
        someOtherProp: 'whatever'
      })
      expect(typeof props.fooProps).toBe('object')
      expect(props.dispatch).toBeFalsy()
      expect(props.dirty).toBeFalsy()
      expect(props.pristine).toBeFalsy()
      expect(props.submitting).toBeFalsy()
      expect(props.someOtherProp).toBeTruthy()
      expect(typeof props.fooProps.dispatch).toBe('function')
      expect(typeof props.fooProps.dirty).toBe('boolean')
      expect(typeof props.fooProps.pristine).toBe('boolean')
      expect(typeof props.fooProps.submitting).toBe('boolean')
      expect(props.fooProps.someOtherProp).toBeFalsy()
    })

    it('should provide bound array action creators', () => {
      const arrayProp = propChecker({}).array
      expect(arrayProp).toBeTruthy()
      expect(typeof arrayProp.insert).toBe('function')
      expect(typeof arrayProp.pop).toBe('function')
      expect(typeof arrayProp.push).toBe('function')
      expect(typeof arrayProp.remove).toBe('function')
      expect(typeof arrayProp.shift).toBe('function')
      expect(typeof arrayProp.splice).toBe('function')
      expect(typeof arrayProp.swap).toBe('function')
      expect(typeof arrayProp.unshift).toBe('function')
    })

    it('should not rerender unless form-wide props (except value!) change', () => {
      const spy = jest.fn()
      const { dispatch } = propChecker({}, spy, {
        validate: values => {
          const foo = getIn(values, 'foo')
          return foo && foo.length > 5 ? { foo: 'Too long' } : {}
        }
      }) // render 0
      expect(spy).toHaveBeenCalledTimes(1)

      // simulate typing the word "giraffe"
      dispatch(change('testForm', 'foo', 'g')) // render 1 (now dirty)
      expect(spy).toHaveBeenCalledTimes(2)

      dispatch(change('testForm', 'foo', 'gi')) // no render
      dispatch(change('testForm', 'foo', 'gir')) // no render
      dispatch(change('testForm', 'foo', 'gira')) // no render
      dispatch(change('testForm', 'foo', 'giraf')) // no render
      dispatch(change('testForm', 'foo', 'giraff')) // render 2 (invalid)
      expect(spy).toHaveBeenCalledTimes(3)
      dispatch(change('testForm', 'foo', 'giraffe')) // no render

      dispatch(change('testForm', 'foo', '')) // render 3 (clean/valid)
      expect(spy).toHaveBeenCalledTimes(5) // two renders, one to change value, and other to revalidate

      expect(propsAtNthRender(spy, 0).dirty).toBe(false)
      expect(propsAtNthRender(spy, 0).invalid).toBe(false)
      expect(propsAtNthRender(spy, 0).pristine).toBe(true)
      expect(propsAtNthRender(spy, 0).valid).toBe(true)

      expect(propsAtNthRender(spy, 1).dirty).toBe(true)
      expect(propsAtNthRender(spy, 1).invalid).toBe(false)
      expect(propsAtNthRender(spy, 1).pristine).toBe(false)
      expect(propsAtNthRender(spy, 1).valid).toBe(true)

      expect(propsAtNthRender(spy, 2).dirty).toBe(true)
      expect(propsAtNthRender(spy, 2).invalid).toBe(true)
      expect(propsAtNthRender(spy, 2).pristine).toBe(false)
      expect(propsAtNthRender(spy, 2).valid).toBe(false)

      expect(propsAtNthRender(spy, 4).dirty).toBe(false)
      expect(propsAtNthRender(spy, 4).invalid).toBe(false)
      expect(propsAtNthRender(spy, 4).pristine).toBe(true)
      expect(propsAtNthRender(spy, 4).valid).toBe(true)
    })

    it('should rerender on every change if pure is false', () => {
      const spy = jest.fn()
      const { dispatch } = propChecker({}, spy, {
        pure: false
      })
      expect(spy).toHaveBeenCalledTimes(2) // twice, second one is for after field registration

      // simulate typing the word "giraffe"
      dispatch(change('testForm', 'foo', 'g'))
      expect(spy).toHaveBeenCalledTimes(3)
      dispatch(change('testForm', 'foo', 'gi'))
      expect(spy).toHaveBeenCalledTimes(4)
      dispatch(change('testForm', 'foo', 'gir'))
      expect(spy).toHaveBeenCalledTimes(5)
      dispatch(change('testForm', 'foo', 'gira'))
      expect(spy).toHaveBeenCalledTimes(6)
      dispatch(change('testForm', 'foo', 'giraf'))
      expect(spy).toHaveBeenCalledTimes(7)
      dispatch(change('testForm', 'foo', 'giraff'))
      expect(spy).toHaveBeenCalledTimes(8)
      dispatch(change('testForm', 'foo', 'giraffe'))
      expect(spy).toHaveBeenCalledTimes(9)
    })

    it('should strict equals props in immutableProps', () => {
      const store = makeStore({})
      const inputRender = jest.fn(props => <input {...props.input} />)
      const formRender = jest.fn()

      class Form extends Component {
        render() {
          formRender(this.props)
          return (
            <form>
              <Field name="deep.foo" component={inputRender} type="text" />
            </form>
          )
        }
      }
      const Decorated = reduxForm({
        form: 'testForm',
        immutableProps: ['foo']
      })(Form)

      class Container extends Component {
        constructor(props) {
          super(props)
          this.state = {
            foo: {
              get no() {
                throw new Error(
                  'props inside an immutableProps object should not be looked at'
                )
              }
            }
          }
        }

        render() {
          return (
            <div>
              <Provider store={store}>
                <Decorated {...this.state} foo={this.state.foo} />
              </Provider>
              <button onClick={() => this.setState({ foo: { no: undefined } })}>
                Init
              </button>
            </div>
          )
        }
      }

      const dom = TestUtils.renderIntoDocument(<Container />)
      expect(formRender).toHaveBeenCalled()
      expect(formRender).toHaveBeenCalledTimes(1)

      expect(inputRender).toHaveBeenCalled()
      expect(inputRender).toHaveBeenCalledTimes(1)

      // initialize
      const initButton = TestUtils.findRenderedDOMComponentWithTag(
        dom,
        'button'
      )

      TestUtils.Simulate.click(initButton)

      expect(formRender).toHaveBeenCalledTimes(2)
      expect(inputRender).toHaveBeenCalledTimes(1)
    })

    it('should set checkbox values to false when unchecked', () => {
      const store = makeStore({})
      const inputRender = jest.fn(props => (
        <input {...props.input} type="checkbox" />
      ))
      const formRender = jest.fn()
      class Form extends Component {
        render() {
          formRender(this.props)
          return (
            <form>
              <Field name="foo" component={inputRender} type="checkbox" />
            </form>
          )
        }
      }
      const Decorated = reduxForm({ form: 'testForm' })(Form)
      const dom = TestUtils.renderIntoDocument(
        <Provider store={store}>
          <Decorated />
        </Provider>
      )
      const checkbox = TestUtils.scryRenderedDOMComponentsWithTag(
        dom,
        'input'
      ).find(element => element.getAttribute('name') === 'foo')

      expect(formRender).toHaveBeenCalledTimes(1)
      expect(inputRender).toHaveBeenCalledTimes(1)
      expect(getIn(store.getState(), 'form.testForm.values.foo')).toBeFalsy()

      expect(propsAtNthRender(inputRender, 0).input.checked).toBe(false)
      TestUtils.Simulate.change(checkbox, {
        target: { type: 'checkbox', checked: true }
      })

      expect(inputRender).toHaveBeenCalledTimes(2)
      expect(propsAtNthRender(inputRender, 1).input.checked).toBe(true)
      expect(getIn(store.getState(), 'form.testForm.values.foo')).toBe(true)

      TestUtils.Simulate.change(checkbox, {
        target: { type: 'checkbox', checked: false }
      })

      expect(inputRender).toHaveBeenCalledTimes(3)
      expect(propsAtNthRender(inputRender, 2).input.value).toBe(false)
      expect(getIn(store.getState(), 'form.testForm.values.foo')).toBe(false)
    })

    it('should set checkbox values to false when unchecked (when initialized)', () => {
      const store = makeStore({})
      const inputRender = jest.fn(props => (
        <input {...props.input} type="checkbox" />
      ))
      const formRender = jest.fn()
      class Form extends Component {
        render() {
          formRender(this.props)
          return (
            <form>
              <Field name="foo" component={inputRender} type="checkbox" />
            </form>
          )
        }
      }
      const Decorated = reduxForm({
        form: 'testForm',
        initialValues: { foo: true }
      })(Form)
      const dom = TestUtils.renderIntoDocument(
        <Provider store={store}>
          <Decorated />
        </Provider>
      )
      const checkbox = TestUtils.scryRenderedDOMComponentsWithTag(
        dom,
        'input'
      ).find(element => element.getAttribute('name') === 'foo')

      expect(formRender).toHaveBeenCalledTimes(2)
      expect(inputRender).toHaveBeenCalledTimes(1)
      expect(getIn(store.getState(), 'form.testForm.values.foo')).toBe(true)

      expect(propsAtNthRender(inputRender, 0).input.checked).toBe(true)
      TestUtils.Simulate.change(checkbox, {
        target: { type: 'checkbox', checked: false }
      })

      expect(inputRender).toHaveBeenCalledTimes(2)
      expect(propsAtNthRender(inputRender, 1).input.checked).toBe(false)
      expect(getIn(store.getState(), 'form.testForm.values.foo')).toBe(false)

      TestUtils.Simulate.change(checkbox, {
        target: { type: 'checkbox', checked: true }
      })

      expect(inputRender).toHaveBeenCalledTimes(3)
      expect(propsAtNthRender(inputRender, 2).input.value).toBe(true)
      expect(getIn(store.getState(), 'form.testForm.values.foo')).toBe(true)
    })

    it('should initialize values with initialValues on first render', () => {
      const store = makeStore({})
      const inputRender = jest.fn(props => <input {...props.input} />)
      const formRender = jest.fn()
      const initialValues = {
        deep: {
          foo: 'bar'
        }
      }
      class Form extends Component {
        render() {
          formRender(this.props)
          return (
            <form>
              <Field name="deep.foo" component={inputRender} type="text" />
            </form>
          )
        }
      }
      const Decorated = reduxForm({ form: 'testForm' })(Form)
      TestUtils.renderIntoDocument(
        <Provider store={store}>
          <Decorated initialValues={initialValues} />
        </Provider>
      )
      expect(store.getState()).toEqualMap({
        form: {
          testForm: {
            initial: initialValues,
            values: initialValues,
            registeredFields: {
              'deep.foo': { name: 'deep.foo', type: 'Field', count: 1 }
            }
          }
        }
      })
      expect(formRender).toHaveBeenCalled()
      expect(formRender).toHaveBeenCalledTimes(2)
      const checkProps = props => {
        expect(props.pristine).toBe(true)
        expect(props.dirty).toBe(false)
        expect(props.initialized).toBe(true)
        expect(props.initialValues).toEqualMap(initialValues)
      }
      checkProps(propsAtNthRender(formRender, 1))

      expect(inputRender).toHaveBeenCalled()
      expect(inputRender).toHaveBeenCalledTimes(1)
      expect(propsAtNthRender(inputRender, 0).meta.pristine).toBe(true)
      expect(propsAtNthRender(inputRender, 0).meta.dirty).toBe(false)
      expect(propsAtNthRender(inputRender, 0).input.value).toBe('bar')
    })

    it('should initialize with initialValues on later render if not already initialized', () => {
      const store = makeStore({})
      const inputRender = jest.fn(props => <input {...props.input} />)
      const formRender = jest.fn()
      const initialValues = {
        deep: {
          foo: 'bar'
        }
      }

      class Form extends Component {
        render() {
          formRender(this.props)
          return (
            <form>
              <Field name="deep.foo" component={inputRender} type="text" />
            </form>
          )
        }
      }
      const Decorated = reduxForm({ form: 'testForm' })(Form)

      class Container extends Component {
        constructor(props) {
          super(props)
          this.state = {}
        }

        render() {
          return (
            <div>
              <Provider store={store}>
                <Decorated {...this.state} />
              </Provider>
              <button onClick={() => this.setState({ initialValues })}>
                Init
              </button>
            </div>
          )
        }
      }

      const dom = TestUtils.renderIntoDocument(<Container />)
      expect(store.getState()).toEqualMap({
        form: {
          testForm: {
            registeredFields: {
              'deep.foo': { name: 'deep.foo', type: 'Field', count: 1 }
            }
          }
        }
      })
      expect(formRender).toHaveBeenCalled()
      expect(formRender).toHaveBeenCalledTimes(1)

      expect(inputRender).toHaveBeenCalled()
      expect(inputRender).toHaveBeenCalledTimes(1)
      const checkInputProps = (props, value) => {
        expect(props.meta.pristine).toBe(true)
        expect(props.meta.dirty).toBe(false)
        expect(props.input.value).toBe(value)
      }
      checkInputProps(inputRender.mock.calls[0][0], '')

      // initialize
      const initButton = TestUtils.findRenderedDOMComponentWithTag(
        dom,
        'button'
      )
      TestUtils.Simulate.click(initButton)

      // check initialized state
      expect(store.getState()).toEqualMap({
        form: {
          testForm: {
            registeredFields: {
              'deep.foo': { name: 'deep.foo', type: 'Field', count: 1 }
            },
            initial: initialValues,
            values: initialValues
          }
        }
      })

      // no need to rerender form on initialize
      expect(formRender).toHaveBeenCalledTimes(2)

      // check rerendered input
      expect(inputRender).toHaveBeenCalledTimes(2)
      checkInputProps(inputRender.mock.calls[1][0], 'bar')
    })

    it('should NOT reinitialize with initialValues', () => {
      const store = makeStore({})
      const inputRender = jest.fn(props => <input {...props.input} />)
      const formRender = jest.fn()
      const initialValues1 = {
        deep: {
          foo: 'bar'
        }
      }
      const initialValues2 = {
        deep: {
          foo: 'baz'
        }
      }

      class Form extends Component {
        render() {
          formRender(this.props)
          return (
            <form>
              <Field name="deep.foo" component={inputRender} type="text" />
            </form>
          )
        }
      }
      const Decorated = reduxForm({ form: 'testForm' })(Form)

      class Container extends Component {
        constructor(props) {
          super(props)
          this.state = { initialValues: initialValues1 }
        }

        render() {
          return (
            <div>
              <Provider store={store}>
                <Decorated {...this.state} />
              </Provider>
              <button
                onClick={() => this.setState({ initialValues: initialValues2 })}
              >
                Init
              </button>
            </div>
          )
        }
      }

      const dom = TestUtils.renderIntoDocument(<Container />)
      expect(store.getState()).toEqualMap({
        form: {
          testForm: {
            registeredFields: {
              'deep.foo': { name: 'deep.foo', type: 'Field', count: 1 }
            },
            initial: initialValues1,
            values: initialValues1
          }
        }
      })
      expect(formRender).toHaveBeenCalled()
      expect(formRender).toHaveBeenCalledTimes(2)

      expect(inputRender).toHaveBeenCalled()
      expect(inputRender).toHaveBeenCalledTimes(1)
      const checkInputProps = (props, value) => {
        expect(props.meta.pristine).toBe(true)
        expect(props.meta.dirty).toBe(false)
        expect(props.input.value).toBe(value)
      }
      checkInputProps(inputRender.mock.calls[0][0], 'bar')

      // initialize
      const initButton = TestUtils.findRenderedDOMComponentWithTag(
        dom,
        'button'
      )
      TestUtils.Simulate.click(initButton)

      // check initialized state
      expect(store.getState()).toEqualMap({
        form: {
          testForm: {
            registeredFields: {
              'deep.foo': { name: 'deep.foo', type: 'Field', count: 1 }
            },
            initial: initialValues1,
            values: initialValues1
          }
        }
      })

      // rerender just because prop changed
      expect(formRender).toHaveBeenCalledTimes(3)

      // no need to rerender input since nothing changed
      expect(inputRender).toHaveBeenCalledTimes(1)
    })

    it('should reinitialize with initialValues if enableReinitialize', () => {
      const store = makeStore({})
      const inputRender = jest.fn(props => <input {...props.input} />)
      const formRender = jest.fn()
      const initialValues1 = {
        deep: {
          foo: 'bar'
        }
      }
      const initialValues2 = {
        deep: {
          foo: 'baz'
        }
      }

      class Form extends Component {
        render() {
          formRender(this.props)
          return (
            <form>
              <Field name="deep.foo" component={inputRender} type="text" />
            </form>
          )
        }
      }
      const Decorated = reduxForm({
        form: 'testForm',
        enableReinitialize: true
      })(Form)

      class Container extends Component {
        constructor(props) {
          super(props)
          this.state = { initialValues: initialValues1 }
        }

        render() {
          return (
            <div>
              <Provider store={store}>
                <Decorated {...this.state} />
              </Provider>
              <button
                onClick={() => this.setState({ initialValues: initialValues2 })}
              >
                Init
              </button>
            </div>
          )
        }
      }

      const dom = TestUtils.renderIntoDocument(<Container />)

      const checkInputProps = (
        props,
        value,
        pristine = true,
        dirty = false
      ) => {
        expect(props.meta.pristine).toBe(pristine)
        expect(props.meta.dirty).toBe(dirty)
        expect(props.input.value).toBe(value)
      }

      // Check initial state
      expect(store.getState()).toEqualMap({
        form: {
          testForm: {
            registeredFields: {
              'deep.foo': { name: 'deep.foo', type: 'Field', count: 1 }
            },
            initial: initialValues1,
            values: initialValues1
          }
        }
      })

      // Expect renders due to initialization.
      expect(formRender).toHaveBeenCalled()
      expect(formRender).toHaveBeenCalledTimes(2)

      expect(inputRender).toHaveBeenCalled()
      expect(inputRender).toHaveBeenCalledTimes(1)

      // Expect that input value has been initialized
      checkInputProps(inputRender.mock.calls[0][0], 'bar')

      // Change input value and check if it is dirty and not pristine
      const onChange = inputRender.mock.calls[0][0].input.onChange
      onChange('dirtyvalue')

      // Expect rerenders due to the change.
      expect(formRender).toHaveBeenCalledTimes(3)

      expect(inputRender).toHaveBeenCalled()
      expect(inputRender).toHaveBeenCalledTimes(2)

      // Expect that input value has been changed and is dirty now
      checkInputProps(inputRender.mock.calls[1][0], 'dirtyvalue', false, true)

      // Re-initialize form and check if it is pristine and not dirty
      const initButton = TestUtils.findRenderedDOMComponentWithTag(
        dom,
        'button'
      )
      TestUtils.Simulate.click(initButton)

      // Check re-initialized state
      expect(store.getState()).toEqualMap({
        form: {
          testForm: {
            registeredFields: {
              'deep.foo': { name: 'deep.foo', type: 'Field', count: 1 }
            },
            initial: initialValues2,
            values: initialValues2
          }
        }
      })

      // Expect rerenders due to the re-initialization.
      expect(formRender).toHaveBeenCalledTimes(4)

      expect(inputRender).toHaveBeenCalled()
      expect(inputRender).toHaveBeenCalledTimes(3)

      // Expect that input value has been re-initialized and is not dirty anymore
      checkInputProps(inputRender.mock.calls[2][0], 'baz')
    })

    it('should retain dirty fields if keepDirtyOnReinitialize is set', () => {
      const store = makeStore({})
      const inputRender = jest.fn(props => <input {...props.input} />)
      const formRender = jest.fn()
      const initialValues1 = {
        deep: {
          foo: 'bar'
        }
      }
      const initialValues2 = {
        deep: {
          foo: 'baz'
        }
      }

      class Form extends Component {
        render() {
          formRender(this.props)
          return (
            <form>
              <Field name="deep.foo" component={inputRender} type="text" />
            </form>
          )
        }
      }
      const Decorated = reduxForm({
        form: 'testForm',
        enableReinitialize: true,
        keepDirtyOnReinitialize: true
      })(Form)

      class Container extends Component {
        constructor(props) {
          super(props)
          this.state = { initialValues: initialValues1 }
        }

        render() {
          return (
            <div>
              <Provider store={store}>
                <Decorated {...this.state} />
              </Provider>
              <button
                onClick={() => this.setState({ initialValues: initialValues2 })}
              >
                Init
              </button>
            </div>
          )
        }
      }

      const dom = TestUtils.renderIntoDocument(<Container />)
      expect(store.getState()).toEqualMap({
        form: {
          testForm: {
            registeredFields: {
              'deep.foo': { name: 'deep.foo', type: 'Field', count: 1 }
            },
            initial: initialValues1,
            values: initialValues1
          }
        }
      })
      expect(formRender).toHaveBeenCalled()
      expect(formRender).toHaveBeenCalledTimes(2)

      expect(inputRender).toHaveBeenCalled()
      expect(inputRender).toHaveBeenCalledTimes(1)
      const checkInputProps = (props, value, dirty) => {
        expect(props.meta.pristine).toBe(!dirty)
        expect(props.meta.dirty).toBe(dirty)
        expect(props.input.value).toBe(value)
      }
      checkInputProps(inputRender.mock.calls[0][0], 'bar', false)

      // Change the input value.
      const onChange = inputRender.mock.calls[0][0].input.onChange
      onChange('dirtyvalue')

      // Expect rerenders due to the change.
      expect(formRender).toHaveBeenCalledTimes(3)
      expect(inputRender).toHaveBeenCalledTimes(2)

      // Reinitialize the form
      const initButton = TestUtils.findRenderedDOMComponentWithTag(
        dom,
        'button'
      )
      TestUtils.Simulate.click(initButton)

      // check initialized state
      expect(store.getState()).toEqualMap({
        form: {
          testForm: {
            registeredFields: {
              'deep.foo': { name: 'deep.foo', type: 'Field', count: 1 }
            },
            initial: initialValues2,
            values: {
              deep: {
                foo: 'dirtyvalue'
              }
            }
          }
        }
      })

      // Expect the form not to rerender, since the value did not change.
      expect(formRender).toHaveBeenCalledTimes(3)

      // should rerender input with the dirty value and new meta.initial
      expect(inputRender).toHaveBeenCalledTimes(3)
      checkInputProps(inputRender.mock.calls[1][0], 'dirtyvalue', true)
      checkInputProps(inputRender.mock.calls[2][0], 'dirtyvalue', true)
    })

    it('should not retain dirty fields if keepDirtyOnReinitialize is not set', () => {
      const store = makeStore({})
      const inputRender = jest.fn(props => <input {...props.input} />)
      const formRender = jest.fn()
      const initialValues1 = {
        deep: {
          foo: 'bar'
        }
      }
      const initialValues2 = {
        deep: {
          foo: 'baz'
        }
      }

      class Form extends Component {
        render() {
          formRender(this.props)
          return (
            <form>
              <Field name="deep.foo" component={inputRender} type="text" />
            </form>
          )
        }
      }
      const Decorated = reduxForm({
        form: 'testForm',
        enableReinitialize: true
      })(Form)

      class Container extends Component {
        constructor(props) {
          super(props)
          this.state = { initialValues: initialValues1 }
        }

        render() {
          return (
            <div>
              <Provider store={store}>
                <Decorated {...this.state} />
              </Provider>
              <button
                onClick={() => this.setState({ initialValues: initialValues2 })}
              >
                Init
              </button>
            </div>
          )
        }
      }

      const dom = TestUtils.renderIntoDocument(<Container />)
      expect(store.getState()).toEqualMap({
        form: {
          testForm: {
            registeredFields: {
              'deep.foo': { name: 'deep.foo', type: 'Field', count: 1 }
            },
            initial: initialValues1,
            values: initialValues1
          }
        }
      })
      expect(formRender).toHaveBeenCalled()
      expect(formRender).toHaveBeenCalledTimes(2)

      expect(inputRender).toHaveBeenCalled()
      expect(inputRender).toHaveBeenCalledTimes(1)
      const checkInputProps = (props, value, dirty) => {
        expect(props.meta.pristine).toBe(!dirty)
        expect(props.meta.dirty).toBe(dirty)
        expect(props.input.value).toBe(value)
      }
      checkInputProps(inputRender.mock.calls[0][0], 'bar', false)

      // Change the input value.
      const onChange = inputRender.mock.calls[0][0].input.onChange
      onChange('dirtyvalue')

      // Expect rerenders due to the change.
      expect(formRender).toHaveBeenCalledTimes(3)
      expect(inputRender).toHaveBeenCalledTimes(2)

      // Reinitialize the form
      const initButton = TestUtils.findRenderedDOMComponentWithTag(
        dom,
        'button'
      )
      TestUtils.Simulate.click(initButton)

      // check initialized state
      expect(store.getState()).toEqualMap({
        form: {
          testForm: {
            registeredFields: {
              'deep.foo': { name: 'deep.foo', type: 'Field', count: 1 }
            },
            initial: initialValues2,
            values: initialValues2
          }
        }
      })

      // Expect the form to rerender, since the value was replaced.
      expect(formRender).toHaveBeenCalledTimes(4)

      // should rerender input with the pristine value.
      expect(inputRender).toHaveBeenCalledTimes(3)
      checkInputProps(inputRender.mock.calls[2][0], 'baz', false)
    })

    it('should be pristine after initialize() if enableReinitialize', () => {
      const store = makeStore({})
      const inputRender = jest.fn(props => <input {...props.input} />)
      const formRender = jest.fn()
      const initialValues1 = {
        deep: {
          foo: 'bar'
        }
      }

      class Form extends Component {
        render() {
          formRender(this.props)
          return (
            <form>
              <Field name="deep.foo" component={inputRender} type="text" />
            </form>
          )
        }
      }
      const Decorated = reduxForm({
        form: 'testForm',
        enableReinitialize: true
      })(Form)

      class Container extends Component {
        constructor(props) {
          super(props)
          this.state = { initialValues: initialValues1 }
        }

        render() {
          return (
            <div>
              <Provider store={store}>
                <Decorated {...this.state} />
              </Provider>
            </div>
          )
        }
      }

      TestUtils.renderIntoDocument(<Container />)

      propsAtLastRender(inputRender).input.onChange('newBar')

      expect(propsAtLastRender(inputRender).input.value).toBe('newBar')
      expect(propsAtLastRender(inputRender).meta.pristine).toBe(false)
      expect(propsAtLastRender(formRender).pristine).toBe(false)

      store.dispatch(
        initialize('testForm', {
          deep: {
            foo: 'baz'
          }
        })
      )

      expect(propsAtLastRender(inputRender).input.value).toBe('baz')
      expect(propsAtLastRender(inputRender).meta.pristine).toBe(true)
      expect(propsAtLastRender(formRender).pristine).toBe(true)
    })

    it('should have initialized prop after initialization from initialValues config', () => {
      const store = makeStore({})
      const inputRender = jest.fn(props => <input {...props.input} />)
      const formRender = jest.fn()
      const initialValues = {
        foo: 'bar'
      }

      class Form extends Component {
        render() {
          formRender(this.props)
          return (
            <form>
              <Field name="foo" component={inputRender} type="text" />
            </form>
          )
        }
      }
      const Decorated = reduxForm({
        form: 'testForm',
        initialValues
      })(Form)

      TestUtils.renderIntoDocument(
        <Provider store={store}>
          <Decorated />
        </Provider>
      )

      expect(formRender).toHaveBeenCalled()
      expect(formRender).toHaveBeenCalledTimes(2) // initial + after initialize
      expect(propsAtNthRender(formRender, 1).initialized).toBe(true)
    })

    it('should have initialized prop after initialization from initialize()', () => {
      const store = makeStore({})
      const inputRender = jest.fn(props => <input {...props.input} />)
      const formRender = jest.fn()
      const initialValues = {
        foo: 'bar'
      }

      class Form extends Component {
        render() {
          formRender(this.props)
          return (
            <form>
              <Field name="foo" component={inputRender} type="text" />
            </form>
          )
        }
      }
      const Decorated = reduxForm({
        form: 'testForm'
      })(Form)

      TestUtils.renderIntoDocument(
        <Provider store={store}>
          <Decorated />
        </Provider>
      )

      expect(formRender).toHaveBeenCalled()
      expect(formRender).toHaveBeenCalledTimes(1)
      expect(propsAtNthRender(formRender, 0).initialized).toBe(false)

      // initialize with action
      propsAtNthRender(formRender, 0).initialize(initialValues)

      // check initialized prop
      expect(formRender).toHaveBeenCalledTimes(2)
      expect(propsAtNthRender(formRender, 1).initialized).toBe(true)
    })

    it('should make pristine any dirty field that has the new initial value, when keepDirtyOnReinitialize', () => {
      const store = makeStore({})
      const inputRender = jest.fn(props => <input {...props.input} />)
      const formRender = jest.fn()
      const initialValues1 = {
        deep: {
          foo: 'bar'
        }
      }
      const initialValues2 = {
        deep: {
          foo: 'futurevalue'
        }
      }

      class Form extends Component {
        render() {
          formRender(this.props)
          return (
            <form>
              <Field name="deep.foo" component={inputRender} type="text" />
            </form>
          )
        }
      }
      const Decorated = reduxForm({
        form: 'testForm',
        enableReinitialize: true,
        keepDirtyOnReinitialize: true
      })(Form)

      class Container extends Component {
        constructor(props) {
          super(props)
          this.state = { initialValues: initialValues1 }
        }

        render() {
          return (
            <div>
              <Provider store={store}>
                <Decorated {...this.state} />
              </Provider>
              <button
                onClick={() => this.setState({ initialValues: initialValues2 })}
              >
                Init
              </button>
            </div>
          )
        }
      }

      const dom = TestUtils.renderIntoDocument(<Container />)
      expect(store.getState()).toEqualMap({
        form: {
          testForm: {
            registeredFields: {
              'deep.foo': { name: 'deep.foo', type: 'Field', count: 1 }
            },
            initial: initialValues1,
            values: initialValues1
          }
        }
      })
      expect(formRender).toHaveBeenCalled()
      expect(formRender).toHaveBeenCalledTimes(2)

      expect(inputRender).toHaveBeenCalled()
      expect(inputRender).toHaveBeenCalledTimes(1)
      const checkInputProps = (props, value, dirty) => {
        expect(props.meta.pristine).toBe(!dirty)
        expect(props.meta.dirty).toBe(dirty)
        expect(props.input.value).toBe(value)
      }
      checkInputProps(inputRender.mock.calls[0][0], 'bar', false)

      // Change the input value.
      const onChange = inputRender.mock.calls[0][0].input.onChange
      onChange('futurevalue')

      // Expect rerenders due to the change.
      expect(formRender).toHaveBeenCalledTimes(3)
      expect(inputRender).toHaveBeenCalledTimes(2)

      // Reinitialize the form
      const initButton = TestUtils.findRenderedDOMComponentWithTag(
        dom,
        'button'
      )
      TestUtils.Simulate.click(initButton)

      // check initialized state
      expect(store.getState()).toEqualMap({
        form: {
          testForm: {
            registeredFields: {
              'deep.foo': { name: 'deep.foo', type: 'Field', count: 1 }
            },
            initial: initialValues2,
            values: initialValues2
          }
        }
      })

      // Expect the form to rerender only once more because the value did
      // not change.
      expect(formRender).toHaveBeenCalledTimes(4)

      // should rerender input with the new value that is now pristine.
      expect(inputRender).toHaveBeenCalledTimes(3)
      checkInputProps(inputRender.mock.calls[2][0], 'futurevalue', false)
    })

    // Test related to #1436
    /*
     it('should allow initialization via action to set pristine', () => {
     const store = makeStore({})
     const inputRender = createSpy(props => <input {...props.input}/>).andCallThrough()
     const formRender = createSpy()
     const initialValues1 = {
     deep: {
     foo: 'bar'
     }
     }
     const initialValues2 = {
     deep: {
     foo: 'baz'
     }
     }

     class Form extends Component {
     render() {
     formRender(this.props)
     return (
     <form>
     <Field name="deep.foo" component={inputRender} type="text"/>
     </form>
     )
     }
     }
     const Decorated = reduxForm({
     form: 'testForm',
     initialValues: initialValues1
     })(Form)

     TestUtils.renderIntoDocument(
     <Provider store={store}>
     <Decorated/>
     </Provider>
     )
     expect(store.getState()).toEqualMap({
     form: {
     testForm: {
     registeredFields: { 'deep.foo': { name: 'deep.foo', type: 'Field', count: 1 } },
     initial: initialValues1,
     values: initialValues1
     }
     }
     })
     expect(formRender).toHaveBeenCalled()
     expect(formRender.calls.length).toBe(1)
     expect(propsAtNthRender(formRender, 0).pristine).toBe(true)

     expect(inputRender).toHaveBeenCalled()
     expect(inputRender.calls.length).toBe(1)
     expect(propsAtNthRender(inputRender, 0).meta.pristine).toBe(true)
     expect(propsAtNthRender(inputRender, 0).input.value).toBe('bar')

     // check initialized state
     expect(store.getState()).toEqualMap({
     form: {
     testForm: {
     registeredFields: {
     'deep.foo': { name: 'deep.foo', type: 'Field', count: 1 }
     },
     initial: initialValues1,
     values: initialValues1
     }
     }
     })

     // initialize with action
     store.dispatch(initialize('testForm', initialValues2))

     // check initialized state
     expect(store.getState()).toEqualMap({
     form: {
     testForm: {
     registeredFields: {
     'deep.foo': { name: 'deep.foo', type: 'Field', count: 1 }
     },
     initial: initialValues2,
     values: initialValues2
     }
     }
     })

     // rerendered
     expect(formRender.calls.length).toBe(2)
     expect(propsAtNthRender(formRender, 1).pristine).toBe(true)

     expect(inputRender).toHaveBeenCalled()
     expect(inputRender.calls.length).toBe(2)
     expect(propsAtNthRender(inputRender, 1).meta.pristine).toBe(true)
     expect(propsAtNthRender(inputRender, 1).input.value).toBe('baz')
     })
     */

    it('should destroy on unmount by default', () => {
      const store = makeStore({})
      const inputRender = jest.fn(props => <input {...props.input} />)
      const formRender = jest.fn()

      class Form extends Component {
        render() {
          formRender(this.props)
          return (
            <form>
              <Field name="deep.foo" component={inputRender} type="text" />
            </form>
          )
        }
      }
      const Decorated = reduxForm({
        form: 'testForm'
      })(Form)

      class Container extends Component {
        constructor(props) {
          super(props)
          this.state = { showForm: true }
        }

        render() {
          const { showForm } = this.state
          return (
            <div>
              <Provider store={store}>
                <div>{showForm && <Decorated {...this.state} />}</div>
              </Provider>
              <button onClick={() => this.setState({ showForm: !showForm })}>
                Toggle
              </button>
            </div>
          )
        }
      }

      const dom = TestUtils.renderIntoDocument(<Container />)
      expect(store.getState()).toEqualMap(
        {
          form: {
            testForm: {
              registeredFields: {
                'deep.foo': { name: 'deep.foo', type: 'Field', count: 1 }
              }
            }
          }
        },
        'Form data in Redux did not get destroyed'
      )
      expect(formRender).toHaveBeenCalled()
      expect(formRender).toHaveBeenCalledTimes(1)

      expect(inputRender).toHaveBeenCalled()
      expect(inputRender).toHaveBeenCalledTimes(1)
      expect(propsAtNthRender(inputRender, 0).input.value).toBe('')

      // change field
      inputRender.mock.calls[0][0].input.onChange('bob')

      // form rerenders because now dirty
      expect(formRender).toHaveBeenCalledTimes(2)

      // input now has value
      expect(inputRender).toHaveBeenCalledTimes(2)
      expect(propsAtNthRender(inputRender, 1).input.value).toBe('bob')

      // check state
      expect(store.getState()).toEqualMap({
        form: {
          testForm: {
            values: {
              deep: {
                foo: 'bob'
              }
            },
            registeredFields: {
              'deep.foo': { name: 'deep.foo', type: 'Field', count: 1 }
            }
          }
        }
      })

      // unmount form
      const toggle = TestUtils.findRenderedDOMComponentWithTag(dom, 'button')
      TestUtils.Simulate.click(toggle)

      // check clean state
      expect(store.getState()).toEqualMap({
        form: {}
      })

      // form still not rendered again
      expect(formRender).toHaveBeenCalledTimes(2)

      // toggle form back into existence
      TestUtils.Simulate.click(toggle)

      // form is back
      expect(formRender).toHaveBeenCalledTimes(3)

      // input is back, but without value
      expect(inputRender).toHaveBeenCalledTimes(3)
      expect(propsAtNthRender(inputRender, 2).input.value).toBe('')
    })

    it('should not destroy on unmount if told not to', () => {
      const store = makeStore({})
      const inputRender = jest.fn(props => <input {...props.input} />)
      const formRender = jest.fn()

      class Form extends Component {
        render() {
          formRender(this.props)
          return (
            <form>
              <Field name="deep.foo" component={inputRender} type="text" />
            </form>
          )
        }
      }
      const Decorated = reduxForm({
        form: 'testForm',
        destroyOnUnmount: false
      })(Form)

      class Container extends Component {
        constructor(props) {
          super(props)
          this.state = { showForm: true }
        }

        render() {
          const { showForm } = this.state
          return (
            <div>
              <Provider store={store}>
                <div>{showForm && <Decorated {...this.state} />}</div>
              </Provider>
              <button onClick={() => this.setState({ showForm: !showForm })}>
                Toggle
              </button>
            </div>
          )
        }
      }

      const dom = TestUtils.renderIntoDocument(<Container />)
      expect(store.getState()).toEqualMap(
        {
          form: {
            testForm: {
              registeredFields: {
                'deep.foo': { name: 'deep.foo', type: 'Field', count: 1 }
              }
            }
          }
        },
        'Form data in Redux did not get destroyed'
      )
      expect(formRender).toHaveBeenCalled()
      expect(formRender).toHaveBeenCalledTimes(1)

      expect(inputRender).toHaveBeenCalled()
      expect(inputRender).toHaveBeenCalledTimes(1)
      expect(propsAtNthRender(inputRender, 0).input.value).toBe('')

      // change field
      inputRender.mock.calls[0][0].input.onChange('bob')

      // form rerenders because now dirty
      expect(formRender).toHaveBeenCalledTimes(2)

      // input now has value
      expect(inputRender).toHaveBeenCalledTimes(2)
      expect(propsAtNthRender(inputRender, 1).input.value).toBe('bob')

      // check state
      expect(store.getState()).toEqualMap({
        form: {
          testForm: {
            values: {
              deep: {
                foo: 'bob'
              }
            },
            registeredFields: {
              'deep.foo': { name: 'deep.foo', type: 'Field', count: 1 }
            }
          }
        }
      })

      // unmount form
      const toggle = TestUtils.findRenderedDOMComponentWithTag(dom, 'button')
      TestUtils.Simulate.click(toggle)

      // check state not destroyed
      expect(store.getState()).toEqualMap({
        form: {
          testForm: {
            values: {
              deep: {
                foo: 'bob'
              }
            },
            registeredFields: {
              'deep.foo': { name: 'deep.foo', type: 'Field', count: 0 }
            }
          }
        }
      })

      // form still not rendered again
      expect(formRender).toHaveBeenCalledTimes(2)

      // toggle form back into existence
      TestUtils.Simulate.click(toggle)

      // form is back
      expect(formRender).toHaveBeenCalledTimes(3)

      // input is back, with its old value
      expect(inputRender).toHaveBeenCalledTimes(3)
      expect(propsAtNthRender(inputRender, 2).input.value).toBe('bob')
    })

    it('should keep a list of registered fields', () => {
      const store = makeStore({})
      const noopRender = () => <div />

      class Form extends Component {
        constructor() {
          super()
          this.state = { showBar: false }
        }

        render() {
          const { showBar } = this.state
          return (
            <form>
              {!showBar && <Field name="foo" component="input" type="text" />}
              {!showBar && (
                <FieldArray
                  name="fooArray"
                  component={noopRender}
                  type="text"
                />
              )}
              {showBar && <Field name="bar" component="input" type="text" />}
              {showBar && (
                <FieldArray
                  name="barArray"
                  component={noopRender}
                  type="text"
                />
              )}
              <button onClick={() => this.setState({ showBar: true })}>
                Show Bar
              </button>
            </form>
          )
        }
      }
      const Decorated = reduxForm({ form: 'testForm' })(Form)

      const dom = TestUtils.renderIntoDocument(
        <Provider store={store}>
          <Decorated />
        </Provider>
      )

      const stub = TestUtils.findRenderedComponentWithType(dom, Decorated)
      expect(stub.fieldList).toContainExactly(['foo', 'fooArray'])

      // switch fields
      const button = TestUtils.findRenderedDOMComponentWithTag(dom, 'button')
      TestUtils.Simulate.click(button)

      expect(stub.fieldList).toContainExactly(['bar', 'barArray'])
    })

    it('should keep a list of registered fields inside a FormSection', () => {
      const store = makeStore({})
      const noopRender = () => <div />

      class Form extends Component {
        constructor() {
          super()
          this.state = { showBar: false }
        }

        render() {
          const { showBar } = this.state
          return (
            <form>
              <FormSection name="sec">
                {!showBar && <Field name="foo" component="input" type="text" />}
                {!showBar && (
                  <FieldArray
                    name="fooArray"
                    component={noopRender}
                    type="text"
                  />
                )}
                {showBar && <Field name="bar" component="input" type="text" />}
                {showBar && (
                  <FieldArray
                    name="barArray"
                    component={noopRender}
                    type="text"
                  />
                )}
                <button onClick={() => this.setState({ showBar: true })}>
                  Show Bar
                </button>
              </FormSection>
            </form>
          )
        }
      }
      const Decorated = reduxForm({ form: 'testForm' })(Form)

      const dom = TestUtils.renderIntoDocument(
        <Provider store={store}>
          <Decorated />
        </Provider>
      )

      const stub = TestUtils.findRenderedComponentWithType(dom, Decorated)
      expect(stub.fieldList).toContainExactly(['sec.foo', 'sec.fooArray'])

      // switch fields
      const button = TestUtils.findRenderedDOMComponentWithTag(dom, 'button')
      TestUtils.Simulate.click(button)

      expect(stub.fieldList).toContainExactly(['sec.bar', 'sec.barArray'])
    })
    it('should not set FieldArray as touched on submit', () => {
      const store = makeStore({})
      const onSubmit = jest.fn()
      const noopRender = () => <div />

      class Form extends Component {
        render() {
          const { handleSubmit } = this.props
          return (
            <form onSubmit={handleSubmit}>
              <FieldArray name="fooArray" component={noopRender} type="text" />
              <button type="submit">Submit</button>
            </form>
          )
        }
      }
      const Decorated = reduxForm({ form: 'testForm' })(Form)

      const dom = TestUtils.renderIntoDocument(
        <Provider store={store}>
          <Decorated onSubmit={onSubmit} />
        </Provider>
      )

      const form = TestUtils.findRenderedDOMComponentWithTag(dom, 'form')
      TestUtils.Simulate.submit(form)
      expect(onSubmit).toHaveBeenCalled()
      expect(store.getState()).toEqualMap({
        form: {
          testForm: {
            anyTouched: true,
            registeredFields: {
              fooArray: { name: 'fooArray', type: 'FieldArray', count: 1 }
            },
            submitSucceeded: true
          }
        }
      })
    })

    it('should provide valid/invalid/values/dirty/pristine getters', () => {
      const store = makeStore({})
      const input = jest.fn(props => <input {...props.input} />)

      const Form = () => (
        <form>
          <Field name="bar" component={input} type="text" />
        </form>
      )

      const Decorated = reduxForm({
        form: 'testForm',
        validate: values => (getIn(values, 'bar') ? {} : { bar: 'Required' })
      })(Form)

      const dom = TestUtils.renderIntoDocument(
        <Provider store={store}>
          <Decorated />
        </Provider>
      )

      const stub = TestUtils.findRenderedComponentWithType(dom, Decorated)

      // invalid because no value for 'bar' field
      expect(stub.dirty).toBe(false)
      expect(stub.pristine).toBe(true)
      expect(stub.valid).toBe(false)
      expect(stub.invalid).toBe(true)
      expect(stub.values).toEqualMap({})

      // set value for 'bar' field
      input.mock.calls[0][0].input.onChange('foo')

      // valid because we have a value for 'bar' field
      expect(stub.dirty).toBe(true)
      expect(stub.pristine).toBe(false)
      expect(stub.valid).toBe(true)
      expect(stub.invalid).toBe(false)
      expect(stub.values).toEqualMap({ bar: 'foo' })
    })

    it('should mark all fields as touched on submit', () => {
      const store = makeStore({
        testForm: {}
      })
      const username = jest.fn(props => <input {...props.input} type="text" />)
      const password = jest.fn(props => (
        <input {...props.input} type="password" />
      ))

      const Form = () => (
        <form>
          <Field name="username" component={username} type="text" />
          <Field name="password" component={password} type="text" />
        </form>
      )

      const Decorated = reduxForm({
        form: 'testForm',
        onSubmit: () => ({ _error: 'Login Failed' })
      })(Form)

      const dom = TestUtils.renderIntoDocument(
        <Provider store={store}>
          <Decorated />
        </Provider>
      )

      const stub = TestUtils.findRenderedComponentWithType(dom, Decorated)

      expect(store.getState()).toEqualMap({
        form: {
          testForm: {
            registeredFields: {
              username: { name: 'username', type: 'Field', count: 1 },
              password: { name: 'password', type: 'Field', count: 1 }
            }
          }
        }
      })

      expect(username).toHaveBeenCalled()
      expect(propsAtNthRender(username, 0).meta.touched).toBe(false)

      expect(password).toHaveBeenCalled()
      expect(propsAtNthRender(password, 0).meta.touched).toBe(false)

      expect(typeof stub.submit).toBe('function')
      stub.submit()

      expect(store.getState()).toEqualMap({
        form: {
          testForm: {
            registeredFields: {
              username: { name: 'username', type: 'Field', count: 1 },
              password: { name: 'password', type: 'Field', count: 1 }
            },
            anyTouched: true,
            fields: {
              username: {
                touched: true
              },
              password: {
                touched: true
              }
            },
            submitSucceeded: true
          }
        }
      })

      expect(username).toHaveBeenCalledTimes(2)
      expect(propsAtNthRender(username, 1).meta.touched).toBe(true)

      expect(password).toHaveBeenCalledTimes(2)
      expect(propsAtNthRender(password, 1).meta.touched).toBe(true)
    })

    it('should call onSubmitFail with errors if sync submit fails by throwing SubmissionError', () => {
      const store = makeStore({
        testForm: {}
      })
      const errors = { username: 'Required' }
      const onSubmitFail = jest.fn()

      const Form = () => (
        <form>
          <Field name="username" component="input" type="text" />
          <Field name="password" component="input" type="text" />
        </form>
      )

      const Decorated = reduxForm({
        form: 'testForm',
        onSubmit: () => {
          throw new SubmissionError(errors)
        },
        onSubmitFail
      })(Form)

      const dom = TestUtils.renderIntoDocument(
        <Provider store={store}>
          <Decorated />
        </Provider>
      )

      const stub = TestUtils.findRenderedComponentWithType(dom, Decorated)

      expect(typeof stub.submit).toBe('function')

      expect(onSubmitFail).not.toHaveBeenCalled()

      const caught = stub.submit()

      expect(onSubmitFail).toHaveBeenCalled()
      expect(onSubmitFail.mock.calls[0][0]).toEqual(errors)
      expect(onSubmitFail.mock.calls[0][1]).toEqual(store.dispatch)
      expect(onSubmitFail.mock.calls[0][2]).toBeInstanceOf(SubmissionError)
      expect(caught).toBe(errors)
    })

    it('should call onSubmitFail with undefined if sync submit fails by throwing other error', () => {
      const store = makeStore({
        testForm: {}
      })
      const onSubmitFail = jest.fn()

      const Form = () => (
        <form>
          <Field name="username" component="input" type="text" />
          <Field name="password" component="input" type="text" />
        </form>
      )

      const Decorated = reduxForm({
        form: 'testForm',
        onSubmit: () => {
          throw new Error('Some other error')
        },
        onSubmitFail
      })(Form)

      const dom = TestUtils.renderIntoDocument(
        <Provider store={store}>
          <Decorated />
        </Provider>
      )

      const stub = TestUtils.findRenderedComponentWithType(dom, Decorated)

      expect(typeof stub.submit).toBe('function')

      expect(onSubmitFail).not.toHaveBeenCalled()

      const caught = stub.submit()

      expect(onSubmitFail).toHaveBeenCalled()
      expect(onSubmitFail.mock.calls[0][0]).toEqual(undefined)
      expect(onSubmitFail.mock.calls[0][1]).toEqual(store.dispatch)
      expect(onSubmitFail.mock.calls[0][2]).toBeInstanceOf(Error)
      expect(caught).toBeFalsy()
    })

    it('should call onSubmitFail if async submit fails', () => {
      const store = makeStore({
        testForm: {}
      })
      const errors = { username: 'Required' }
      const onSubmitFail = jest.fn()

      const Form = () => (
        <form>
          <Field name="username" component="input" type="text" />
          <Field name="password" component="input" type="text" />
        </form>
      )

      const Decorated = reduxForm({
        form: 'testForm',
        onSubmit: () => Promise.reject(new SubmissionError(errors)),
        onSubmitFail
      })(Form)

      const dom = TestUtils.renderIntoDocument(
        <Provider store={store}>
          <Decorated />
        </Provider>
      )

      const stub = TestUtils.findRenderedComponentWithType(dom, Decorated)

      expect(typeof stub.submit).toBe('function')

      expect(onSubmitFail).not.toHaveBeenCalled()

      return stub.submit().then(caught => {
        expect(onSubmitFail).toHaveBeenCalled()
        expect(onSubmitFail.mock.calls[0][0]).toEqual(errors)
        expect(onSubmitFail.mock.calls[0][1]).toEqual(store.dispatch)
        expect(onSubmitFail.mock.calls[0][2]).toBeInstanceOf(SubmissionError)
        expect(caught).toBe(errors)
      })
    })

    it('should call onSubmitFail if sync validation prevents submit', () => {
      const store = makeStore({
        testForm: {}
      })
      const errors = { username: 'Required' }
      const onSubmit = jest.fn()
      const onSubmitFail = jest.fn()

      const Form = () => (
        <form>
          <Field name="username" component="input" type="text" />
          <Field name="password" component="input" type="text" />
        </form>
      )

      const Decorated = reduxForm({
        form: 'testForm',
        onSubmit,
        onSubmitFail,
        validate: () => errors
      })(Form)

      const dom = TestUtils.renderIntoDocument(
        <Provider store={store}>
          <Decorated />
        </Provider>
      )

      const stub = TestUtils.findRenderedComponentWithType(dom, Decorated)

      expect(typeof stub.submit).toBe('function')

      expect(onSubmitFail).not.toHaveBeenCalled()
      expect(onSubmit).not.toHaveBeenCalled()

      const result = stub.submit()
      expect(onSubmit).not.toHaveBeenCalled()
      expect(onSubmitFail).toHaveBeenCalled()
      expect(onSubmitFail.mock.calls[0][0]).toEqual(errors)
      expect(onSubmitFail.mock.calls[0][1]).toEqual(store.dispatch)
      expect(onSubmitFail.mock.calls[0][2]).toBe(null)
      expect(result).toEqual(errors)
    })

    it('should call onSubmitFail if async validation prevents submit', () => {
      const store = makeStore({
        testForm: {}
      })
      const errors = { username: 'Required' }
      const onSubmit = jest.fn()
      const onSubmitFail = jest.fn()

      const Form = () => (
        <form>
          <Field name="username" component="input" type="text" />
          <Field name="password" component="input" type="text" />
        </form>
      )

      const Decorated = reduxForm({
        form: 'testForm',
        asyncValidate: () => Promise.reject(errors),
        onSubmit,
        onSubmitFail
      })(Form)

      const dom = TestUtils.renderIntoDocument(
        <Provider store={store}>
          <Decorated />
        </Provider>
      )

      const stub = TestUtils.findRenderedComponentWithType(dom, Decorated)

      expect(typeof stub.submit).toBe('function')

      expect(onSubmit).not.toHaveBeenCalled()
      expect(onSubmitFail).not.toHaveBeenCalled()

      return stub.submit().catch(error => {
        expect(onSubmit).not.toHaveBeenCalled()
        expect(onSubmitFail).toHaveBeenCalled()
        expect(onSubmitFail.mock.calls[0][0]).toEqual(errors)
        expect(onSubmitFail.mock.calls[0][1]).toEqual(store.dispatch)
        expect(onSubmitFail.mock.calls[0][2]).toBe(null)
        expect(error).toBe(errors)
      })
    })

    it('should call onSubmitSuccess if sync submit succeeds', () => {
      const store = makeStore({
        testForm: {}
      })
      const result = { message: 'Good job!' }
      const onSubmitSuccess = jest.fn()

      const Form = () => (
        <form>
          <Field name="username" component="input" type="text" />
          <Field name="password" component="input" type="text" />
        </form>
      )

      const Decorated = reduxForm({
        form: 'testForm',
        onSubmit: () => result,
        onSubmitSuccess
      })(Form)

      const dom = TestUtils.renderIntoDocument(
        <Provider store={store}>
          <Decorated />
        </Provider>
      )

      const stub = TestUtils.findRenderedComponentWithType(dom, Decorated)

      expect(typeof stub.submit).toBe('function')

      expect(onSubmitSuccess).not.toHaveBeenCalled()

      const returned = stub.submit()

      expect(onSubmitSuccess).toHaveBeenCalled()
      expect(onSubmitSuccess.mock.calls[0][0]).toBe(result)
      expect(onSubmitSuccess.mock.calls[0][1]).toBe(store.dispatch)
      expect(typeof onSubmitSuccess.mock.calls[0][2]).toBe('object')
      expect(returned).toBe(result)
    })

    it('should call onSubmitSuccess if async submit succeeds', () => {
      const store = makeStore({
        testForm: {}
      })
      const result = { message: 'Good job!' }
      const onSubmitSuccess = jest.fn()

      const Form = () => (
        <form>
          <Field name="username" component="input" type="text" />
          <Field name="password" component="input" type="text" />
        </form>
      )

      const Decorated = reduxForm({
        form: 'testForm',
        onSubmit: () => Promise.resolve(result),
        onSubmitSuccess
      })(Form)

      const dom = TestUtils.renderIntoDocument(
        <Provider store={store}>
          <Decorated />
        </Provider>
      )

      const stub = TestUtils.findRenderedComponentWithType(dom, Decorated)

      expect(typeof stub.submit).toBe('function')

      expect(onSubmitSuccess).not.toHaveBeenCalled()

      return stub.submit().then(returned => {
        expect(onSubmitSuccess).toHaveBeenCalled()
        expect(onSubmitSuccess.mock.calls[0][0]).toBe(result)
        expect(onSubmitSuccess.mock.calls[0][1]).toBe(store.dispatch)
        expect(typeof onSubmitSuccess.mock.calls[0][2]).toBe('object')
        expect(returned).toBe(result)
      })
    })

    it('should return error thrown by sync onSubmit', () => {
      const store = makeStore({
        testForm: {}
      })
      const errors = { username: 'Required' }

      const Form = () => (
        <form>
          <Field name="username" component="input" type="text" />
          <Field name="password" component="input" type="text" />
        </form>
      )

      const Decorated = reduxForm({
        form: 'testForm',
        onSubmit: () => {
          throw new SubmissionError(errors)
        }
      })(Form)

      const dom = TestUtils.renderIntoDocument(
        <Provider store={store}>
          <Decorated />
        </Provider>
      )

      const stub = TestUtils.findRenderedComponentWithType(dom, Decorated)

      expect(typeof stub.submit).toBe('function')

      const caught = stub.submit()

      expect(caught).toBe(errors)
    })

    it('should submit when submit() called and onSubmit provided as config param', () => {
      const store = makeStore({
        testForm: {
          values: {
            bar: 'foo'
          }
        }
      })
      const input = jest.fn(props => <input {...props.input} />)

      const Form = () => (
        <form>
          <Field name="bar" component={input} type="text" />
        </form>
      )

      const Decorated = reduxForm({
        form: 'testForm',
        onSubmit: values => {
          expect(values).toEqualMap({ bar: 'foo' })
        }
      })(Form)

      const dom = TestUtils.renderIntoDocument(
        <Provider store={store}>
          <Decorated />
        </Provider>
      )

      const stub = TestUtils.findRenderedComponentWithType(dom, Decorated)

      expect(input).toHaveBeenCalled()
      expect(propsAtNthRender(input, 0).input.value).toBe('foo')

      expect(typeof stub.submit).toBe('function')
      stub.submit()
    })

    it('should submit when "submit" button is clicked and handleSubmit provided function', () => {
      const store = makeStore({
        testForm: {
          values: {
            bar: 'foo'
          }
        }
      })
      const submit = jest.fn()

      const Form = ({ handleSubmit }) => (
        <form onSubmit={handleSubmit(submit)}>
          <Field name="bar" component="textarea" />
          <input type="submit" value="Submit" />
        </form>
      )

      const Decorated = reduxForm({
        form: 'testForm'
      })(Form)

      const dom = TestUtils.renderIntoDocument(
        <Provider store={store}>
          <Decorated />
        </Provider>
      )

      const form = TestUtils.findRenderedDOMComponentWithTag(dom, 'form')

      expect(submit).not.toHaveBeenCalled()

      TestUtils.Simulate.submit(form)

      expect(submit).toHaveBeenCalled()
    })

    it('should submit when using Form Wrapper and "submit" button is clicked with onSubmit provided as config param', () => {
      const store = makeStore({
        testForm: {
          values: {
            bar: 'foo'
          }
        }
      })

      const Form = ({ handleSubmit }) => (
        <FormWrapper onSubmit={handleSubmit}>
          <Field name="bar" component="textarea" />
          <input type="submit" value="Submit" />
        </FormWrapper>
      )

      const submit = jest.fn()
      const Decorated = reduxForm({
        form: 'testForm',
        onSubmit: submit
      })(Form)

      const dom = TestUtils.renderIntoDocument(
        <Provider store={store}>
          <Decorated />
        </Provider>
      )

      const form = TestUtils.findRenderedDOMComponentWithTag(dom, 'form')

      expect(submit).not.toHaveBeenCalled()

      TestUtils.Simulate.submit(form)

      expect(submit).toHaveBeenCalled()

      // avoid recursive stack trace
      expect(submit.mock.calls.length).toEqual(1)
    })

    it('should no resubmit if async submit is in progress', () => {
      const store = makeStore({
        testForm: {}
      })

      const Form = () => (
        <form>
          <Field name="username" component="input" type="text" />
          <Field name="password" component="input" type="text" />
        </form>
      )

      const submitSpy = jest.fn().mockImplementation(
        () =>
          new Promise(() => {
            /* Promise will never resolve */
          })
      )

      const Decorated = reduxForm({
        form: 'testForm',
        onSubmit: submitSpy
      })(Form)

      const dom = TestUtils.renderIntoDocument(
        <Provider store={store}>
          <Decorated />
        </Provider>
      )

      const stub = TestUtils.findRenderedComponentWithType(dom, Decorated)

      stub.submit()
      stub.submit()

      expect(submitSpy.mock.calls.length).toEqual(1)
    })

    it('should delete submit promise when dispatching stopSubmit', () => {
      const store = makeStore({
        testForm: {}
      })

      const Form = () => (
        <form>
          <Field name="username" component="input" type="text" />
          <Field name="password" component="input" type="text" />
        </form>
      )

      const submitSpy = jest.fn().mockImplementation(
        () =>
          new Promise(() => {
            /* Promise will never resolve */
          })
      )

      const Decorated = reduxForm({
        form: 'testForm',
        onSubmit: submitSpy
      })(Form)

      const dom = TestUtils.renderIntoDocument(
        <Provider store={store}>
          <Decorated />
        </Provider>
      )

      const stub = TestUtils.findRenderedComponentWithType(dom, Decorated)

      stub.submit()
      store.dispatch(stopSubmit('testForm', {}))
      stub.submit()

      expect(submitSpy.mock.calls.length).toEqual(2)
    })

    it('should be fine if form is not yet in Redux store', () => {
      const store = makeStore({
        anotherForm: {
          values: {
            bar: 'foo'
          }
        }
      })
      const input = jest.fn(props => <input {...props.input} />)

      const Form = () => (
        <form>
          <Field name="foo" component={input} type="text" />
        </form>
      )

      const Decorated = reduxForm({
        form: 'testForm'
      })(Form)

      TestUtils.renderIntoDocument(
        <Provider store={store}>
          <Decorated />
        </Provider>
      )

      expect(input).toHaveBeenCalled()
      expect(propsAtNthRender(input, 0).input.value).toBe('')
    })

    it('should be fine if getFormState returns nothing', () => {
      const store = makeStore({})
      const input = jest.fn(props => <input {...props.input} />)

      const Form = () => (
        <form>
          <Field name="foo" component={input} type="text" />
        </form>
      )

      const Decorated = reduxForm({
        form: 'testForm',
        getFormState: () => undefined
      })(Form)

      TestUtils.renderIntoDocument(
        <Provider store={store}>
          <Decorated />
        </Provider>
      )

      expect(input).toHaveBeenCalled()
      expect(propsAtNthRender(input, 0).input.value).toBe('')
    })

    it('should throw an error when no onSubmit is specified', () => {
      const store = makeStore({
        testForm: {
          values: {
            bar: 'foo'
          }
        }
      })

      const Form = () => (
        <form>
          <Field name="bar" component="input" type="text" />
        </form>
      )

      const Decorated = reduxForm({
        form: 'testForm'
      })(Form)

      const dom = TestUtils.renderIntoDocument(
        <Provider store={store}>
          <Decorated />
        </Provider>
      )

      const stub = TestUtils.findRenderedComponentWithType(dom, Decorated)
      expect(() => stub.submit()).toThrow(
        /onSubmit function or pass onSubmit as a prop/
      )
    })

    it('should submit (with async validation) when submit() called', () => {
      const store = makeStore({
        testForm: {
          values: {
            bar: 'foo'
          }
        }
      })
      const input = jest.fn(props => <input {...props.input} />)
      const asyncValidate = jest.fn(() => Promise.resolve())

      const Form = () => (
        <form>
          <Field name="bar" component={input} type="text" />
        </form>
      )

      const Decorated = reduxForm({
        form: 'testForm',
        asyncValidate,
        onSubmit: values => {
          expect(values).toEqualMap({ bar: 'foo' })
        }
      })(Form)

      const dom = TestUtils.renderIntoDocument(
        <Provider store={store}>
          <Decorated />
        </Provider>
      )

      const stub = TestUtils.findRenderedComponentWithType(dom, Decorated)

      expect(input).toHaveBeenCalled()
      expect(propsAtNthRender(input, 0).input.value).toBe('foo')

      expect(asyncValidate).not.toHaveBeenCalled()

      expect(typeof stub.submit).toBe('function')
      stub.submit()

      expect(asyncValidate).toHaveBeenCalled()
      expect(propsAtNthRender(asyncValidate, 0)).toEqualMap({ bar: 'foo' })
    })

    it('should not call async validation more than once if submit is clicked fast when handleSubmit receives an event', () => {
      const store = makeStore({
        testForm: {
          values: {
            bar: 'foo'
          }
        }
      })
      const input = jest.fn(props => <input {...props.input} />)
      const asyncValidate = jest.fn(
        () => new Promise(resolve => setTimeout(resolve, 100))
      )
      const onSubmit = values => {
        expect(values).toEqualMap({ bar: 'foo' })
      }

      const Form = ({ handleSubmit }) => (
        <form onSubmit={handleSubmit}>
          <Field name="bar" component={input} type="text" />
        </form>
      )

      const Decorated = reduxForm({
        form: 'testForm',
        asyncValidate,
        onSubmit
      })(Form)

      const dom = TestUtils.renderIntoDocument(
        <Provider store={store}>
          <Decorated />
        </Provider>
      )

      const form = TestUtils.findRenderedDOMComponentWithTag(dom, 'form')

      expect(input).toHaveBeenCalled()
      expect(propsAtNthRender(input, 0).input.value).toBe('foo')

      expect(asyncValidate).not.toHaveBeenCalled()

      TestUtils.Simulate.submit(form)
      TestUtils.Simulate.submit(form)
      TestUtils.Simulate.submit(form)
      TestUtils.Simulate.submit(form)
      TestUtils.Simulate.submit(form)

      expect(asyncValidate).toHaveBeenCalled()
      expect(asyncValidate).toHaveBeenCalledTimes(1)
      expect(propsAtNthRender(asyncValidate, 0)).toEqualMap({ bar: 'foo' })
    })

    it('should return rejected promise when submit is rejected', () => {
      const store = makeStore({
        testForm: {
          values: {
            bar: 'foo'
          }
        }
      })

      const Form = () => (
        <form>
          <Field name="bar" component="input" type="text" />
        </form>
      )

      const Decorated = reduxForm({
        form: 'testForm',
        onSubmit: () => Promise.reject(new SubmissionError('Rejection'))
      })(Form)

      const dom = TestUtils.renderIntoDocument(
        <Provider store={store}>
          <Decorated />
        </Provider>
      )

      const stub = TestUtils.findRenderedComponentWithType(dom, Decorated)
      return stub.submit().then(err => {
        expect(err).toBe('Rejection')
      })
    })

    it('should not call async validation more than once if submit is clicked fast when handleSubmit receives a function', () => {
      const store = makeStore({
        testForm: {
          values: {
            bar: 'foo'
          }
        }
      })
      const input = jest.fn(props => <input {...props.input} />)
      const asyncValidate = jest.fn(
        () => new Promise(resolve => setTimeout(resolve, 100))
      )
      const onSubmit = values => {
        expect(values).toEqualMap({ bar: 'foo' })
      }

      const Form = ({ handleSubmit }) => (
        <form onSubmit={handleSubmit(onSubmit)}>
          <Field name="bar" component={input} type="text" />
        </form>
      )

      const Decorated = reduxForm({
        form: 'testForm',
        asyncValidate
      })(Form)

      const dom = TestUtils.renderIntoDocument(
        <Provider store={store}>
          <Decorated />
        </Provider>
      )

      const form = TestUtils.findRenderedDOMComponentWithTag(dom, 'form')

      expect(input).toHaveBeenCalled()
      expect(propsAtNthRender(input, 0).input.value).toBe('foo')

      expect(asyncValidate).not.toHaveBeenCalled()

      TestUtils.Simulate.submit(form)
      TestUtils.Simulate.submit(form)
      TestUtils.Simulate.submit(form)
      TestUtils.Simulate.submit(form)
      TestUtils.Simulate.submit(form)

      expect(asyncValidate).toHaveBeenCalled()
      expect(asyncValidate).toHaveBeenCalledTimes(1)
      expect(propsAtNthRender(asyncValidate, 0)).toEqualMap({ bar: 'foo' })
    })

    it('should reset when reset() called', () => {
      const store = makeStore({})
      const input = jest.fn(props => <input {...props.input} />)

      const Form = () => (
        <form>
          <Field name="bar" component={input} type="text" />
        </form>
      )

      const Decorated = reduxForm({
        form: 'testForm',
        initialValues: { bar: 'initialBar' }
      })(Form)

      const dom = TestUtils.renderIntoDocument(
        <Provider store={store}>
          <Decorated />
        </Provider>
      )

      const stub = TestUtils.findRenderedComponentWithType(dom, Decorated)

      expect(input).toHaveBeenCalled()

      expect(propsAtNthRender(input, 0).input.value).toBe('initialBar')

      input.mock.calls[0][0].input.onChange('newBar')

      expect(propsAtNthRender(input, 1).input.value).toBe('newBar')

      expect(typeof stub.reset).toBe('function')
      stub.reset()

      expect(propsAtNthRender(input, 2).input.value).toBe('initialBar')
    })

    it('should rerender form, but not fields, when non-redux-form props change', () => {
      const store = makeStore({})
      const inputRender = jest.fn(props => <input {...props.input} />)
      const formRender = jest.fn()

      class Form extends Component {
        render() {
          formRender(this.props)
          return (
            <form>
              <Field name="deep.foo" component={inputRender} type="text" />
            </form>
          )
        }
      }
      const Decorated = reduxForm({ form: 'testForm' })(Form)

      class Container extends Component {
        constructor(props) {
          super(props)
          this.state = {}
        }

        render() {
          return (
            <div>
              <Provider store={store}>
                <Decorated {...this.state} />
              </Provider>
              <button onClick={() => this.setState({ someOtherProp: 42 })}>
                Init
              </button>
            </div>
          )
        }
      }

      const dom = TestUtils.renderIntoDocument(<Container />)
      expect(store.getState()).toEqualMap({
        form: {
          testForm: {
            registeredFields: {
              'deep.foo': { name: 'deep.foo', type: 'Field', count: 1 }
            }
          }
        }
      })
      expect(formRender).toHaveBeenCalled()
      expect(formRender).toHaveBeenCalledTimes(1)
      expect(propsAtNthRender(formRender, 0).someOtherProp).toBeFalsy()

      expect(inputRender).toHaveBeenCalled()
      expect(inputRender).toHaveBeenCalledTimes(1)

      // initialize
      const initButton = TestUtils.findRenderedDOMComponentWithTag(
        dom,
        'button'
      )
      TestUtils.Simulate.click(initButton)

      // rerender form on prop change
      expect(formRender).toHaveBeenCalledTimes(2)
      expect(propsAtNthRender(formRender, 1).someOtherProp).toBe(42)

      // no need to rerender input
      expect(inputRender).toHaveBeenCalledTimes(1)
    })

    it('should provide error prop from sync validation', () => {
      const store = makeStore({})
      const formRender = jest.fn()

      class Form extends Component {
        render() {
          formRender(this.props)
          return (
            <form>
              <Field name="foo" component="input" type="text" />
            </form>
          )
        }
      }
      const Decorated = reduxForm({
        form: 'testForm',
        validate: () => ({ _error: 'form wide sync error' })
      })(Form)

      TestUtils.renderIntoDocument(
        <Provider store={store}>
          <Decorated />
        </Provider>
      )

      expect(formRender).toHaveBeenCalled()
      expect(formRender).toHaveBeenCalledTimes(2)
      expect(propsAtNthRender(formRender, 1).error).toBe('form wide sync error')
    })

    it('values passed to sync validation function should be defined', () => {
      const store = makeStore({})
      const formRender = jest.fn()

      class Form extends Component {
        render() {
          formRender(this.props)
          return (
            <form>
              <Field name="foo" component="input" type="text" />
            </form>
          )
        }
      }
      const Decorated = reduxForm({
        form: 'testForm',
        enableReinitialize: true,
        initialValues: { foo: 'bar' },
        validate: values => {
          expect(values).toBeTruthy()
          return {}
        }
      })(Form)

      TestUtils.renderIntoDocument(
        <Provider store={store}>
          <Decorated />
        </Provider>
      )

      expect(formRender).toHaveBeenCalled()
      expect(formRender).toHaveBeenCalledTimes(2)
    })

    it('should re-run sync validation when props change iff shouldValidate is overridden', () => {
      const store = makeStore({})
      const formRender = jest.fn()
      const renderInput = jest.fn(props => <input {...props.input} />)
      const validate = jest.fn((values, props) => {
        const errors = {}
        if (getIn(values, 'amount') > props.max) {
          errors.amount = `Should be <= ${props.max}`
        }
        return errors
      })
      const shouldValidate = ({
        values,
        nextProps,
        props,
        initialRender,
        structure
      }) => {
        if (initialRender) {
          return true
        }
        return (
          initialRender ||
          !structure.deepEqual(values, nextProps.values) ||
          props.max !== nextProps.max
        ) // must specifically check prop we know might change
      }

      class Form extends Component {
        render() {
          formRender(this.props)
          return (
            <form>
              <Field name="amount" component={renderInput} type="number" />
            </form>
          )
        }
      }
      const Decorated = reduxForm({
        form: 'testForm',
        initialValues: { amount: 3 },
        shouldValidate,
        validate
      })(Form)
      class Container extends Component {
        constructor() {
          super()
          this.state = { max: 5 }
        }

        render() {
          return (
            <div>
              <Decorated {...this.state} />}
              <button
                onClick={() => this.setState({ max: this.state.max + 1 })}
              >
                Increment
              </button>
            </div>
          )
        }
      }

      const dom = TestUtils.renderIntoDocument(
        <Provider store={store}>
          <Container />
        </Provider>
      )

      const validateLastCalledWith = (amount, max) => {
        expect(
          getIn(
            validate.mock.calls[validate.mock.calls.length - 1][0],
            'amount'
          )
        ).toBe(amount)
        expect(validate.mock.calls[validate.mock.calls.length - 1][1].max).toBe(
          max
        )
      }

      expect(formRender).toHaveBeenCalled()

      // form is valid (3 < 5)
      validateLastCalledWith(3, 5)
      expect(propsAtLastRender(formRender).valid).toBe(true)

      // change amount to 6
      propsAtNthRender(renderInput, 0).input.onChange(6)

      // form is invalid (6 !<= 5)
      validateLastCalledWith(6, 5)
      expect(propsAtLastRender(formRender).valid).toBe(false)

      // increment max to 6
      const increment = TestUtils.findRenderedDOMComponentWithTag(dom, 'button')
      TestUtils.Simulate.click(increment)

      // form is valid (6 <= 6)
      validateLastCalledWith(6, 6)
      expect(propsAtLastRender(formRender).valid).toBe(true)
    })

    it('should properly remove error prop from sync validation', () => {
      const store = makeStore({})
      const input = jest.fn(props => <input {...props.input} />)
      const formRender = jest.fn()

      class Form extends Component {
        render() {
          formRender(this.props)
          return (
            <form>
              <Field name="foo" component={input} type="text" />
            </form>
          )
        }
      }
      const Decorated = reduxForm({
        form: 'testForm',
        validate: values =>
          getIn(values, 'foo') ? {} : { _error: 'form wide sync error' }
      })(Form)

      TestUtils.renderIntoDocument(
        <Provider store={store}>
          <Decorated />
        </Provider>
      )

      expect(formRender).toHaveBeenCalled()
      expect(formRender).toHaveBeenCalledTimes(2)
      expect(propsAtNthRender(formRender, 1).error).toBe('form wide sync error')
      expect(propsAtNthRender(formRender, 1).valid).toBe(false)
      expect(propsAtNthRender(formRender, 1).invalid).toBe(true)

      input.mock.calls[0][0].input.onChange('bar')

      expect(formRender).toHaveBeenCalledTimes(4)
      expect(propsAtNthRender(formRender, 3).error).toBeFalsy()
      expect(propsAtNthRender(formRender, 3).valid).toBe(true)
      expect(propsAtNthRender(formRender, 3).invalid).toBe(false)
    })

    it('should allow for sync errors to be objects', () => {
      const store = makeStore({})
      const formRender = jest.fn()
      const renderInput = jest.fn(props => <input {...props.input} />)
      const error = {
        complex: 'object',
        manyKeys: true
      }

      class Form extends Component {
        render() {
          formRender(this.props)
          return (
            <form>
              <Field name="foo" component={renderInput} type="text" />
            </form>
          )
        }
      }
      const Decorated = reduxForm({
        form: 'testForm',
        validate: () => ({ foo: error })
      })(Form)

      TestUtils.renderIntoDocument(
        <Provider store={store}>
          <Decorated />
        </Provider>
      )

      expect(formRender).toHaveBeenCalled()
      expect(formRender).toHaveBeenCalledTimes(2)
      expect(propsAtNthRender(formRender, 1).valid).toBe(false)
      expect(propsAtNthRender(formRender, 1).invalid).toBe(true)

      expect(renderInput).toHaveBeenCalled()
      expect(renderInput).toHaveBeenCalledTimes(1)
      expect(propsAtNthRender(renderInput, 0).meta.error).toEqual(error)
    })

    it('should allow sync validation for array props on push', () => {
      const store = makeStore({})
      const formRender = jest.fn()
      const inputs = [
        jest.fn(props => <input {...props.input} />),
        jest.fn(props => <input {...props.input} />),
        jest.fn(props => <input {...props.input} />)
      ]
      const renderArray = ({ fields }) => (
        <div>
          {fields.map((name, index) => (
            <Field name={name} key={index} component={inputs[index]} />
          ))}
        </div>
      )
      const validate = values => {
        const errors = { foo: [] }
        const foo = getIn(values, 'foo')
        if (foo) {
          foo.forEach((value, index) => {
            if (value < 10) {
              errors.foo[index] = 'Too low'
            }
          })
        }
        return errors
      }

      class Form extends Component {
        render() {
          formRender(this.props)
          return (
            <form>
              <FieldArray name="foo" component={renderArray} />
            </form>
          )
        }
      }
      const Decorated = reduxForm({
        form: 'testForm',
        validate
      })(Form)

      TestUtils.renderIntoDocument(
        <Provider store={store}>
          <Decorated />
        </Provider>
      )

      expect(formRender).toHaveBeenCalled()
      expect(formRender).toHaveBeenCalledTimes(1)

      expect(inputs[0]).not.toHaveBeenCalled()
      expect(inputs[1]).not.toHaveBeenCalled()
      expect(inputs[2]).not.toHaveBeenCalled()

      propsAtNthRender(formRender, 0).array.push('foo', 3)

      // first input rendered
      expect(inputs[0]).toHaveBeenCalled()
      expect(inputs[0]).toHaveBeenCalledTimes(1)
      expect(propsAtNthRender(inputs[0], 0).meta.valid).toBe(false)
      expect(propsAtNthRender(inputs[0], 0).meta.error).toBe('Too low')
      expect(inputs[1]).not.toHaveBeenCalled()
      expect(inputs[2]).not.toHaveBeenCalled()

      // add additional value
      propsAtNthRender(formRender, 0).array.push('foo', 13)

      // first input not rendered again
      expect(inputs[0]).toHaveBeenCalledTimes(1)

      // but second input now rendered
      expect(inputs[1]).toHaveBeenCalled()
      expect(inputs[1]).toHaveBeenCalledTimes(1)
      expect(propsAtNthRender(inputs[1], 0).meta.valid).toBe(true)
      expect(propsAtNthRender(inputs[1], 0).input.value).toBe(13)
      expect(inputs[2]).not.toHaveBeenCalled()

      // fix original error
      propsAtNthRender(inputs[0], 0).input.onChange(10)

      // first input rendered again
      expect(inputs[0]).toHaveBeenCalledTimes(2)
      expect(propsAtNthRender(inputs[0], 1).meta.valid).toBe(true)
      expect(propsAtNthRender(inputs[0], 1).meta.error).toBe(undefined)
      expect(inputs[1]).toHaveBeenCalled()
      expect(inputs[2]).not.toHaveBeenCalled()
    })

    it('should provide warning prop from sync warning', () => {
      const store = makeStore({})
      const formRender = jest.fn()

      class Form extends Component {
        render() {
          formRender(this.props)
          return (
            <form>
              <Field name="foo" component="input" type="text" />
            </form>
          )
        }
      }
      const Decorated = reduxForm({
        form: 'testForm',
        warn: () => ({ _warning: 'form wide sync warning' })
      })(Form)

      TestUtils.renderIntoDocument(
        <Provider store={store}>
          <Decorated />
        </Provider>
      )

      expect(formRender).toHaveBeenCalled()
      expect(formRender).toHaveBeenCalledTimes(2)
      expect(propsAtNthRender(formRender, 1).warning).toBe(
        'form wide sync warning'
      )
    })

    it('should properly remove warning prop from sync warning', () => {
      const store = makeStore({})
      const input = jest.fn(props => <input {...props.input} />)
      const formRender = jest.fn()

      class Form extends Component {
        render() {
          formRender(this.props)
          return (
            <form>
              <Field name="foo" component={input} type="text" />
            </form>
          )
        }
      }
      const Decorated = reduxForm({
        form: 'testForm',
        warn: values =>
          getIn(values, 'foo') ? {} : { _warning: 'form wide sync warning' }
      })(Form)

      TestUtils.renderIntoDocument(
        <Provider store={store}>
          <Decorated />
        </Provider>
      )

      expect(formRender).toHaveBeenCalled()
      expect(formRender).toHaveBeenCalledTimes(2)
      expect(propsAtNthRender(formRender, 1).warning).toBe(
        'form wide sync warning'
      )

      input.mock.calls[0][0].input.onChange('bar')

      // expect(formRender.calls.length).toBe(4) // TODO: this gets called an extra time (4 instead of 3). why?
      expect(propsAtNthRender(formRender, 3).warning).toBeFalsy()
    })

    it('should allow for sync warnings to be objects', () => {
      const store = makeStore({})
      const formRender = jest.fn()
      const renderInput = jest.fn(props => <input {...props.input} />)
      const warning = {
        complex: 'object',
        manyKeys: true
      }

      class Form extends Component {
        render() {
          formRender(this.props)
          return (
            <form>
              <Field name="foo" component={renderInput} type="text" />
            </form>
          )
        }
      }
      const Decorated = reduxForm({
        form: 'testForm',
        warn: () => ({ foo: warning })
      })(Form)

      TestUtils.renderIntoDocument(
        <Provider store={store}>
          <Decorated />
        </Provider>
      )

      expect(formRender).toHaveBeenCalled()
      // expect(formRender.calls.length).toBe(2) // TODO: This gets called only once. Why?

      expect(renderInput).toHaveBeenCalled()
      expect(renderInput).toHaveBeenCalledTimes(1)
      expect(propsAtNthRender(renderInput, 0).meta.warning).toEqual(warning)
    })

    it('should call async on blur of async blur field', () => {
      const store = makeStore({})
      const inputRender = jest.fn(props => <input {...props.input} />)
      const formRender = jest.fn()
      const asyncErrors = {
        deep: {
          foo: 'async error'
        }
      }
      const asyncValidate = jest
        .fn()
        .mockImplementation(() => Promise.reject(asyncErrors))

      class Form extends Component {
        render() {
          formRender(this.props)
          return (
            <form>
              <Field name="deep.foo" component={inputRender} type="text" />
            </form>
          )
        }
      }
      const Decorated = reduxForm({
        form: 'testForm',
        asyncValidate,
        asyncBlurFields: ['deep.foo']
      })(Form)

      const dom = TestUtils.renderIntoDocument(
        <Provider store={store}>
          <Decorated />
        </Provider>
      )
      expect(store.getState()).toEqualMap({
        form: {
          testForm: {
            registeredFields: {
              'deep.foo': { name: 'deep.foo', type: 'Field', count: 1 }
            }
          }
        }
      })
      expect(formRender).toHaveBeenCalled()
      expect(formRender).toHaveBeenCalledTimes(1)

      expect(asyncValidate).not.toHaveBeenCalled()

      expect(inputRender).toHaveBeenCalled()
      expect(inputRender).toHaveBeenCalledTimes(1)
      expect(propsAtNthRender(inputRender, 0).meta.pristine).toBe(true)
      expect(propsAtNthRender(inputRender, 0).input.value).toBe('')
      expect(propsAtNthRender(inputRender, 0).meta.valid).toBe(true)
      expect(propsAtNthRender(inputRender, 0).meta.error).toBe(undefined)

      const inputElement = TestUtils.findRenderedDOMComponentWithTag(
        dom,
        'input'
      )
      TestUtils.Simulate.change(inputElement, { target: { value: 'bar' } })

      expect(store.getState()).toEqualMap({
        form: {
          testForm: {
            values: {
              deep: {
                foo: 'bar'
              }
            },
            registeredFields: {
              'deep.foo': { name: 'deep.foo', type: 'Field', count: 1 }
            }
          }
        }
      })
      expect(formRender).toHaveBeenCalledTimes(2) // rerendered because pristine -> dirty

      expect(asyncValidate).not.toHaveBeenCalled() // not yet

      expect(inputRender).toHaveBeenCalledTimes(2) // input rerendered
      expect(propsAtNthRender(inputRender, 1).meta.pristine).toBe(false)
      expect(propsAtNthRender(inputRender, 1).input.value).toBe('bar')
      expect(propsAtNthRender(inputRender, 1).meta.valid).toBe(true)
      expect(propsAtNthRender(inputRender, 1).meta.error).toBe(undefined)

      TestUtils.Simulate.blur(inputElement, { target: { value: 'bar' } })

      setTimeout(() => {
        expect(store.getState()).toEqualMap({
          form: {
            testForm: {
              anyTouched: true,
              values: {
                deep: {
                  foo: 'bar'
                }
              },
              fields: {
                deep: {
                  foo: {
                    touched: true
                  }
                }
              },
              registeredFields: {
                'deep.foo': { name: 'deep.foo', type: 'Field', count: 1 }
              },
              asyncErrors
            }
          }
        })
        // rerender form twice because of async validation start and again for valid -> invalid
        expect(formRender).toHaveBeenCalledTimes(4)

        expect(asyncValidate).toHaveBeenCalled()
        expect(propsAtNthRender(asyncValidate, 0)).toEqualMap({
          deep: { foo: 'bar' }
        })

        // input rerendered twice, at start and end of async validation
        expect(inputRender).toHaveBeenCalledTimes(4)
        expect(propsAtNthRender(inputRender, 3).meta.pristine).toBe(false)
        expect(propsAtNthRender(inputRender, 3).input.value).toBe('bar')
        expect(propsAtNthRender(inputRender, 3).meta.valid).toBe(false)
        expect(propsAtNthRender(inputRender, 3).meta.error).toBe('async error')
      })
    })

    it('should call form-level onChange when values change', () => {
      const store = makeStore({})
      const renderFoo = jest.fn(props => <input {...props.input} />)
      const renderBar = jest.fn(props => <input {...props.input} />)
      const onChange = jest.fn()

      class Form extends Component {
        render() {
          return (
            <form>
              <Field name="foo" component={renderFoo} type="text" />
              <Field name="bar" component={renderBar} type="text" />
            </form>
          )
        }
      }
      const Decorated = reduxForm({
        form: 'testForm'
      })(Form)

      TestUtils.renderIntoDocument(
        <Provider store={store}>
          <Decorated onChange={onChange} />
        </Provider>
      )

      const changeFoo = renderFoo.mock.calls[0][0].input.onChange
      const changeBar = renderBar.mock.calls[0][0].input.onChange

      expect(onChange).not.toHaveBeenCalled()

      changeFoo('dog')

      expect(onChange).toHaveBeenCalled()
      expect(onChange).toHaveBeenCalledTimes(1)

      expect(onChange.mock.calls[0][0]).toEqualMap({ foo: 'dog' })
      expect(typeof onChange.mock.calls[0][1]).toBe('function')
      expect(onChange.mock.calls[0][2].values).toEqualMap({ foo: 'dog' })

      changeBar('cat')

      expect(onChange).toHaveBeenCalledTimes(2)
      expect(onChange.mock.calls[1][0]).toEqualMap({
        foo: 'dog',
        bar: 'cat'
      })
      expect(typeof onChange.mock.calls[1][1]).toBe('function')
      expect(onChange.mock.calls[1][2].values).toEqualMap({
        foo: 'dog',
        bar: 'cat'
      })

      changeFoo('dog')

      // onChange NOT called since value did not change
      expect(onChange).toHaveBeenCalledTimes(2)

      changeFoo('doggy')
      expect(onChange).toHaveBeenCalledTimes(3)
      expect(onChange.mock.calls[2][0]).toEqualMap({
        foo: 'doggy',
        bar: 'cat'
      })
      expect(typeof onChange.mock.calls[2][1]).toBe('function')
      expect(onChange.mock.calls[2][2].values).toEqualMap({
        foo: 'doggy',
        bar: 'cat'
      })
    })

    it('should call form-level onChange when values change using ===', () => {
      const store = makeStore({})
      const renderFoo = jest.fn(props => <input {...props.input} />)
      const onChange = jest.fn()

      class Form extends Component {
        render() {
          return (
            <form>
              <Field name="foo" component={renderFoo} type="text" />
            </form>
          )
        }
      }
      const Decorated = reduxForm({
        form: 'testForm'
      })(Form)

      TestUtils.renderIntoDocument(
        <Provider store={store}>
          <Decorated onChange={onChange} />
        </Provider>
      )

      const changeFoo = renderFoo.mock.calls[0][0].input.onChange

      expect(onChange).not.toHaveBeenCalled()

      changeFoo(1)

      expect(onChange).toHaveBeenCalledTimes(1)

      changeFoo('1.')

      expect(onChange).toHaveBeenCalledTimes(2)

      changeFoo(1.2)

      expect(onChange).toHaveBeenCalledTimes(3)
    })

    it('should update sync errors after reset when using field-level validation', () => {
      const store = makeStore({})
      const renderName = jest.fn(props => <input {...props.input} />)
      const renderAge = jest.fn(props => <input {...props.input} />)
      const formRender = jest.fn()
      const onChange = jest.fn()
      const required = value => (value ? undefined : 'Required')

      class Form extends Component {
        render() {
          formRender(this.props)
          return (
            <form>
              <Field
                name="name"
                component={renderName}
                type="text"
                validate={required}
              />
              <Field name="age" component={renderAge} type="text" />
            </form>
          )
        }
      }
      const Decorated = reduxForm({
        form: 'testForm'
      })(Form)

      TestUtils.renderIntoDocument(
        <Provider store={store}>
          <Decorated onChange={onChange} />
        </Provider>
      )

      // verify original state
      expect(store.getState()).toEqualMap(
        setIn(
          fromJS({
            form: {
              testForm: {
                registeredFields: {
                  name: {
                    name: 'name',
                    type: 'Field',
                    count: 1
                  },
                  age: {
                    name: 'age',
                    type: 'Field',
                    count: 1
                  }
                }
              }
            }
          }),
          'form.testForm.syncErrors',
          { name: 'Required' }
        )
      )

      // verify initial props
      expect(formRender).toHaveBeenCalled()
      expect(formRender).toHaveBeenCalledTimes(2) // initial and again with sync error

      expect(renderName).toHaveBeenCalled()
      expect(renderName).toHaveBeenCalledTimes(2) // initial and again with sync error
      expect(propsAtNthRender(renderName, 1).meta.error).toBe('Required')
      expect(propsAtNthRender(renderName, 1).input.value).toBe('')

      expect(renderAge).toHaveBeenCalled()
      expect(renderAge).toHaveBeenCalledTimes(1) // initial only
      expect(propsAtNthRender(renderAge, 0).input.value).toBe('')
      expect(propsAtNthRender(renderAge, 0).meta.pristine).toBe(true)

      // verify original state
      const originalState = setIn(
        fromJS({
          form: {
            testForm: {
              registeredFields: {
                name: {
                  name: 'name',
                  type: 'Field',
                  count: 1
                },
                age: {
                  name: 'age',
                  type: 'Field',
                  count: 1
                }
              }
            }
          }
        }),
        'form.testForm.syncErrors',
        { name: 'Required' }
      )
      expect(store.getState()).toEqualMap(originalState)

      // update age
      propsAtNthRender(renderAge, 0).input.onChange('4')

      // verify props
      expect(formRender).toHaveBeenCalledTimes(3) // again for dirty flag

      expect(renderName).toHaveBeenCalledTimes(2) // no need to rerender

      expect(renderAge).toHaveBeenCalledTimes(2) // rerendered with new value
      expect(propsAtNthRender(renderAge, 1).input.value).toBe('4')
      expect(propsAtNthRender(renderAge, 1).meta.pristine).toBe(false)

      // reset form
      propsAtNthRender(formRender, 0).reset()

      // verify that we went back to original state
      expect(store.getState()).toEqualMap(originalState)

      expect(formRender).toHaveBeenCalledTimes(5) // rerendered as pristine, and again with sync error

      expect(renderName).toHaveBeenCalledTimes(2) // no need to rerender
      expect(propsAtNthRender(renderName, 1).meta.error).toBe('Required')
      expect(propsAtNthRender(renderName, 1).input.value).toBe('')

      expect(renderAge).toHaveBeenCalledTimes(3) // rendered again as empty and pristine
      expect(propsAtNthRender(renderAge, 2).input.value).toBe('')
      expect(propsAtNthRender(renderAge, 2).meta.pristine).toBe(true)
    })

    it('should update sync warnings after reset when using field-level validation', () => {
      const store = makeStore({})
      const renderName = jest.fn(props => <input {...props.input} />)
      const renderAge = jest.fn(props => <input {...props.input} />)
      const formRender = jest.fn()
      const onChange = jest.fn()
      const required = value => (value ? undefined : 'Required')

      class Form extends Component {
        render() {
          formRender(this.props)
          return (
            <form>
              <Field
                name="name"
                component={renderName}
                type="text"
                warn={required}
              />
              <Field name="age" component={renderAge} type="text" />
            </form>
          )
        }
      }
      const Decorated = reduxForm({
        form: 'testForm'
      })(Form)

      TestUtils.renderIntoDocument(
        <Provider store={store}>
          <Decorated onChange={onChange} />
        </Provider>
      )

      // verify original state
      expect(store.getState()).toEqualMap(
        setIn(
          fromJS({
            form: {
              testForm: {
                registeredFields: {
                  name: {
                    name: 'name',
                    type: 'Field',
                    count: 1
                  },
                  age: {
                    name: 'age',
                    type: 'Field',
                    count: 1
                  }
                }
              }
            }
          }),
          'form.testForm.syncWarnings',
          { name: 'Required' }
        )
      )

      // verify initial props
      expect(formRender).toHaveBeenCalled()
      expect(formRender).toHaveBeenCalledTimes(1) // initial

      expect(renderName).toHaveBeenCalled()
      expect(renderName).toHaveBeenCalledTimes(2) // initial and again with sync warning
      expect(propsAtNthRender(renderName, 1).meta.warning).toBe('Required')
      expect(propsAtNthRender(renderName, 1).input.value).toBe('')

      expect(renderAge).toHaveBeenCalled()
      expect(renderAge).toHaveBeenCalledTimes(1) // initial only
      expect(propsAtNthRender(renderAge, 0).input.value).toBe('')
      expect(propsAtNthRender(renderAge, 0).meta.pristine).toBe(true)

      // verify original state
      const originalState = setIn(
        fromJS({
          form: {
            testForm: {
              registeredFields: {
                name: {
                  name: 'name',
                  type: 'Field',
                  count: 1
                },
                age: {
                  name: 'age',
                  type: 'Field',
                  count: 1
                }
              }
            }
          }
        }),
        'form.testForm.syncWarnings',
        { name: 'Required' }
      )
      expect(store.getState()).toEqualMap(originalState)

      // update age
      propsAtNthRender(renderAge, 0).input.onChange('4')

      // verify props
      expect(formRender).toHaveBeenCalledTimes(2) // again for dirty flag

      expect(renderName).toHaveBeenCalledTimes(2) // no need to rerender

      expect(renderAge).toHaveBeenCalledTimes(2) // rerendered with new value
      expect(propsAtNthRender(renderAge, 1).input.value).toBe('4')
      expect(propsAtNthRender(renderAge, 1).meta.pristine).toBe(false)

      // reset form
      propsAtNthRender(formRender, 0).reset()

      // verify that we went back to original state
      expect(store.getState()).toEqualMap(originalState)

      expect(formRender).toHaveBeenCalledTimes(3) // rerendered as pristine

      expect(renderName).toHaveBeenCalledTimes(2) // no need to rerender
      expect(propsAtNthRender(renderName, 1).meta.warning).toBe('Required')
      expect(propsAtNthRender(renderName, 1).input.value).toBe('')

      expect(renderAge).toHaveBeenCalledTimes(3) // rendered again as empty and pristine
      expect(propsAtNthRender(renderAge, 2).input.value).toBe('')
      expect(propsAtNthRender(renderAge, 2).meta.pristine).toBe(true)
    })

    describe('validateIfNeeded', () => {
<<<<<<< HEAD
      it('should not call validate if shouldValidate returns false', () => {
        const validate = jest.fn().mockImplementation(() => ({}))
        const shouldValidate = jest.fn().mockImplementation(() => false)
=======
      it('should not call validate if shouldValidate and shouldError returns false', () => {
        const validate = createSpy().andReturn({})
        const shouldValidate = createSpy().andReturn(false)
        const shouldError = createSpy().andReturn(false)
>>>>>>> afbb1f95

        const Form = makeForm()
        const dom = renderForm(Form, {}, { validate, shouldValidate, shouldError })

        // initial render
        expect(shouldValidate).toHaveBeenCalled()
<<<<<<< HEAD
        expect(shouldValidate.mock.calls[0][0].initialRender).toBe(true)
        expect(validate).not.toHaveBeenCalled()

        shouldValidate.mockClear()
=======
        expect(shouldValidate.calls[0].arguments[0].initialRender).toBe(true)
        expect(shouldError).toHaveBeenCalled()
        expect(shouldError.calls[0].arguments[0].initialRender).toBe(true)
        expect(validate).toNotHaveBeenCalled()

        shouldValidate.reset()
        shouldError.reset()
>>>>>>> afbb1f95

        // on change
        const inputElement = TestUtils.findRenderedDOMComponentWithTag(
          dom,
          'input'
        )
        TestUtils.Simulate.change(inputElement, { target: { value: 'bar' } })

        expect(shouldValidate).toHaveBeenCalled()
<<<<<<< HEAD
        expect(shouldValidate.mock.calls[0][0].initialRender).toBe(false)
        expect(validate).not.toHaveBeenCalled()
=======
        expect(shouldValidate.calls[0].arguments[0].initialRender).toBe(false)
        expect(shouldError).toHaveBeenCalled()
        expect(shouldError.calls[0].arguments[0].initialRender).toBe(false)
        expect(validate).toNotHaveBeenCalled()
>>>>>>> afbb1f95
      })

      it('should call validate if shouldValidate returns true', () => {
        const validate = jest.fn().mockImplementation(() => ({}))
        const shouldValidate = jest.fn().mockImplementation(() => true)

        const Form = makeForm()
        const dom = renderForm(Form, {}, { validate, shouldValidate })

        // initial render
        expect(shouldValidate).toHaveBeenCalled()
        expect(shouldValidate.mock.calls[0][0].initialRender).toBe(true)
        expect(validate).toHaveBeenCalled()

        shouldValidate.mockClear()

        // on change
        const inputElement = TestUtils.findRenderedDOMComponentWithTag(
          dom,
          'input'
        )
        TestUtils.Simulate.change(inputElement, { target: { value: 'bar' } })

        expect(shouldValidate).toHaveBeenCalled()
        expect(shouldValidate.mock.calls[0][0].initialRender).toBe(false)
        expect(validate).toHaveBeenCalled()
      })

<<<<<<< HEAD
      it('should pass values and props to validate if called', () => {
        const propsSpy = jest.fn()
        const validate = jest.fn().mockImplementation(() => ({}))
=======
      it('should call validate if shouldError returns true', () => {
        const validate = createSpy().andReturn({})
        const shouldError = createSpy().andReturn(true)

        const Form = makeForm()
        const dom = renderForm(Form, {}, { validate, shouldError })

        // initial render
        expect(shouldError).toHaveBeenCalled()
        expect(shouldError.calls[0].arguments[0].initialRender).toBe(true)
        expect(validate).toHaveBeenCalled()

        shouldError.reset()

        // on change
        const inputElement = TestUtils.findRenderedDOMComponentWithTag(
          dom,
          'input'
        )
        TestUtils.Simulate.change(inputElement, { target: { value: 'bar' } })

        expect(shouldError).toHaveBeenCalled()
        expect(shouldError.calls[0].arguments[0].initialRender).toBe(false)
        expect(validate).toHaveBeenCalled()
      })

      it('should pass values and props to validate if shouldValidate called', () => {
        const propsSpy = createSpy()
        const validate = createSpy().andReturn({})
>>>>>>> afbb1f95
        const shouldValidate = args => {
          propsSpy(args.props)
          return true
        }

        const Form = makeForm()
        const dom = renderForm(Form, {}, { validate, shouldValidate })

        validate.mockClear()

        const inputElement = TestUtils.findRenderedDOMComponentWithTag(
          dom,
          'input'
        )
        TestUtils.Simulate.change(inputElement, { target: { value: 'bar' } })

        // compare values
        expect(validate.mock.calls[0][0]).toEqualMap({ foo: 'bar' })

        // compare props
        const propArray = Object.keys(propsSpy.mock.calls[0][0])
        expect(Object.keys(validate.mock.calls[0][1])).toEqual(propArray)
      })

      it('should pass values and props to validate if shouldError called', () => {
        const propsSpy = createSpy()
        const validate = createSpy().andReturn({})
        const shouldError = args => {
          propsSpy(args.props)
          return true
        }

        const Form = makeForm()
        const dom = renderForm(Form, {}, { validate, shouldError })

        validate.reset()

        const inputElement = TestUtils.findRenderedDOMComponentWithTag(
          dom,
          'input'
        )
        TestUtils.Simulate.change(inputElement, { target: { value: 'bar' } })

        // compare values
        expect(validate.calls[0].arguments[0]).toEqualMap({ foo: 'bar' })

        // compare props
        const propArray = Object.keys(propsSpy.calls[0].arguments[0])
        expect(Object.keys(validate.calls[0].arguments[1])).toEqual(propArray)
      })
    })

    describe('warnIfNeeded', () => {
<<<<<<< HEAD
      it('should not call warn if shouldValidate returns false', () => {
        const warn = jest.fn().mockImplementation(() => ({}))
        const shouldValidate = jest.fn().mockImplementation(() => false)
=======
      it('should not call warn if shouldValidate and shouldWarn returns false', () => {
        const warn = createSpy().andReturn({})
        const shouldValidate = createSpy().andReturn(false)
        const shouldWarn = createSpy().andReturn(false)
>>>>>>> afbb1f95

        const Form = makeForm()
        const dom = renderForm(Form, {}, { warn, shouldValidate, shouldWarn })

        // initial render
        expect(shouldValidate).toHaveBeenCalled()
<<<<<<< HEAD
        expect(shouldValidate.mock.calls[0][0].initialRender).toBe(true)
        expect(warn).not.toHaveBeenCalled()

        shouldValidate.mockClear()
=======
        expect(shouldValidate.calls[0].arguments[0].initialRender).toBe(true)
        expect(shouldWarn).toHaveBeenCalled()
        expect(shouldWarn.calls[0].arguments[0].initialRender).toBe(true)
        expect(warn).toNotHaveBeenCalled()

        shouldValidate.reset()
        shouldWarn.reset()
>>>>>>> afbb1f95

        // on change
        const inputElement = TestUtils.findRenderedDOMComponentWithTag(
          dom,
          'input'
        )
        TestUtils.Simulate.change(inputElement, { target: { value: 'bar' } })

        expect(shouldValidate).toHaveBeenCalled()
<<<<<<< HEAD
        expect(shouldValidate.mock.calls[0][0].initialRender).toBe(false)
        expect(warn).not.toHaveBeenCalled()
=======
        expect(shouldValidate.calls[0].arguments[0].initialRender).toBe(false)
        expect(shouldWarn).toHaveBeenCalled()
        expect(shouldWarn.calls[0].arguments[0].initialRender).toBe(false)
        expect(warn).toNotHaveBeenCalled()
>>>>>>> afbb1f95
      })

      it('should call warn if shouldValidate returns true', () => {
        const warn = jest.fn().mockImplementation(() => ({}))
        const shouldValidate = jest.fn().mockImplementation(() => true)

        const Form = makeForm()
        const dom = renderForm(Form, {}, { warn, shouldValidate })

        // initial render
        expect(shouldValidate).toHaveBeenCalled()
        expect(shouldValidate.mock.calls[0][0].initialRender).toBe(true)
        expect(warn).toHaveBeenCalled()

        shouldValidate.mockClear()

        // on change
        const inputElement = TestUtils.findRenderedDOMComponentWithTag(
          dom,
          'input'
        )
        TestUtils.Simulate.change(inputElement, { target: { value: 'bar' } })

        expect(shouldValidate).toHaveBeenCalled()
        expect(shouldValidate.mock.calls[0][0].initialRender).toBe(false)
        expect(warn).toHaveBeenCalled()
      })

<<<<<<< HEAD
      it('should pass values and props to warn if called', () => {
        const propsSpy = jest.fn()
        const warn = jest.fn().mockImplementation(() => ({}))
=======
      it('should call warn if shouldWarn returns true', () => {
        const warn = createSpy().andReturn({})
        const shouldWarn = createSpy().andReturn(true)

        const Form = makeForm()
        const dom = renderForm(Form, {}, { warn, shouldWarn })

        // initial render
        expect(shouldWarn).toHaveBeenCalled()
        expect(shouldWarn.calls[0].arguments[0].initialRender).toBe(true)
        expect(warn).toHaveBeenCalled()

        shouldWarn.reset()

        // on change
        const inputElement = TestUtils.findRenderedDOMComponentWithTag(
          dom,
          'input'
        )
        TestUtils.Simulate.change(inputElement, { target: { value: 'bar' } })

        expect(shouldWarn).toHaveBeenCalled()
        expect(shouldWarn.calls[0].arguments[0].initialRender).toBe(false)
        expect(warn).toHaveBeenCalled()
      })


      it('should pass values and props to warn if shouldValidate called', () => {
        const propsSpy = createSpy()
        const warn = createSpy().andReturn({})
>>>>>>> afbb1f95
        const shouldValidate = args => {
          propsSpy(args.props)
          return true
        }

        const Form = makeForm()
        const dom = renderForm(Form, {}, { warn, shouldValidate })

        warn.mockClear()

        const inputElement = TestUtils.findRenderedDOMComponentWithTag(
          dom,
          'input'
        )
        TestUtils.Simulate.change(inputElement, { target: { value: 'bar' } })

        // compare values
        expect(warn.mock.calls[0][0]).toEqualMap({ foo: 'bar' })

        // compare props
        const propArray = Object.keys(propsSpy.mock.calls[0][0])
        expect(Object.keys(warn.mock.calls[0][1])).toEqual(propArray)
      })

      it('should pass values and props to warn if shouldWarn called', () => {
        const propsSpy = createSpy()
        const warn = createSpy().andReturn({})
        const shouldWarn = args => {
          propsSpy(args.props)
          return true
        }

        const Form = makeForm()
        const dom = renderForm(Form, {}, { warn, shouldWarn })

        warn.reset()

        const inputElement = TestUtils.findRenderedDOMComponentWithTag(
          dom,
          'input'
        )
        TestUtils.Simulate.change(inputElement, { target: { value: 'bar' } })

        // compare values
        expect(warn.calls[0].arguments[0]).toEqualMap({ foo: 'bar' })

        // compare props
        const propArray = Object.keys(propsSpy.calls[0].arguments[0])
        expect(Object.keys(warn.calls[0].arguments[1])).toEqual(propArray)
      })
    })

    it('should not call async validate if shouldAsyncValidate returns false', () => {
      const store = makeStore({})
      const inputRender = jest.fn(props => <input {...props.input} />)
      const asyncValidate = jest.fn(() => Promise.reject({ foo: 'bad user!' }))
      const shouldAsyncValidate = jest.fn().mockImplementation(() => false)

      const Form = () => (
        <form>
          <Field name="foo" component={inputRender} type="text" />
        </form>
      )

      const Decorated = reduxForm({
        form: 'testForm',
        asyncValidate,
        asyncBlurFields: ['foo'],
        shouldAsyncValidate
      })(Form)

      const dom = TestUtils.renderIntoDocument(
        <Provider store={store}>
          <Decorated />
        </Provider>
      )
      expect(store.getState()).toEqualMap({
        form: {
          testForm: {
            registeredFields: { foo: { name: 'foo', type: 'Field', count: 1 } }
          }
        }
      })

      expect(asyncValidate).not.toHaveBeenCalled()

      const inputElement = TestUtils.findRenderedDOMComponentWithTag(
        dom,
        'input'
      )
      TestUtils.Simulate.change(inputElement, { target: { value: 'bar' } })

      expect(shouldAsyncValidate).not.toHaveBeenCalled()

      TestUtils.Simulate.blur(inputElement, { target: { value: 'bar' } })

      expect(shouldAsyncValidate).toHaveBeenCalled()

      expect(asyncValidate).not.toHaveBeenCalled()
    })

    it('should expose wrapped instance', () => {
      const store = makeStore({})

      class Form extends Component {
        render() {
          return (
            <form>
              <Field name="foo" component="input" type="text" />
            </form>
          )
        }
      }

      const Decorated = reduxForm({
        form: 'testForm'
      })(Form)

      const dom = TestUtils.renderIntoDocument(
        <Provider store={store}>
          <Decorated />
        </Provider>
      )

      const wrapped = TestUtils.findRenderedComponentWithType(dom, Form)
      const decorated = TestUtils.findRenderedComponentWithType(dom, Decorated)

      expect(decorated.wrappedInstance.props).toEqual(wrapped.props)
    })

    it('should return an empty list if there are no registered fields', () => {
      const store = makeStore({})

      class Form extends Component {
        render() {
          return <form />
        }
      }

      const Decorated = reduxForm({
        form: 'testForm'
      })(Form)

      const dom = TestUtils.renderIntoDocument(
        <Provider store={store}>
          <Decorated />
        </Provider>
      )

      const decorated = TestUtils.findRenderedComponentWithType(dom, Decorated)

      expect(decorated.ref.getWrappedInstance().getFieldList()).toEqual([])
    })

    it('should set autofilled and unset it on change', () => {
      const store = makeStore({})

      const renderInput = jest.fn(props => <input {...props.input} />)
      const renderForm = jest.fn()
      const onSubmit = jest.fn()
      class Form extends Component {
        render() {
          renderForm(this.props)
          return (
            <form onSubmit={this.props.handleSubmit}>
              <Field name="myField" component={renderInput} />
            </form>
          )
        }
      }

      const Decorated = reduxForm({
        form: 'testForm'
      })(Form)

      const dom = TestUtils.renderIntoDocument(
        <Provider store={store}>
          <Decorated onSubmit={onSubmit} />
        </Provider>
      )

      expect(renderForm).toHaveBeenCalled()
      expect(renderForm).toHaveBeenCalledTimes(1)
      expect(typeof renderForm.mock.calls[0][0].autofill).toBe('function')

      // check field
      expect(renderInput).toHaveBeenCalled()
      expect(renderInput).toHaveBeenCalledTimes(1)
      expect(renderInput.mock.calls[0][0].input.value).toBe('')
      expect(renderInput.mock.calls[0][0].meta.autofilled).toBe(false)

      const form = TestUtils.findRenderedDOMComponentWithTag(dom, 'form')

      // test submit
      expect(onSubmit).not.toHaveBeenCalled()
      TestUtils.Simulate.submit(form)
      expect(onSubmit).toHaveBeenCalled()
      expect(onSubmit).toHaveBeenCalledTimes(1)
      expect(onSubmit.mock.calls[0][0]).toEqualMap({})
      expect(typeof onSubmit.mock.calls[0][1]).toBe('function')
      expect(onSubmit.mock.calls[0][2].values).toEqualMap({})
      expect(renderInput).toHaveBeenCalledTimes(2) // touched by submit

      // autofill field
      renderForm.mock.calls[0][0].autofill('myField', 'autofilled value')

      // check field
      expect(renderInput).toHaveBeenCalled()
      expect(renderInput).toHaveBeenCalledTimes(3)
      expect(renderInput.mock.calls[2][0].input.value).toBe('autofilled value')
      expect(renderInput.mock.calls[2][0].meta.autofilled).toBe(true)

      // test submitting autofilled value
      TestUtils.Simulate.submit(form)
      expect(onSubmit).toHaveBeenCalledTimes(2)
      expect(onSubmit.mock.calls[1][0]).toEqualMap({
        myField: 'autofilled value'
      })
      expect(typeof onSubmit.mock.calls[1][1]).toBe('function')
      expect(onSubmit.mock.calls[1][2].values).toEqualMap({
        myField: 'autofilled value'
      })

      // user edits field
      renderInput.mock.calls[1][0].input.onChange('user value')

      // check field
      expect(renderInput).toHaveBeenCalled()
      expect(renderInput).toHaveBeenCalledTimes(4)
      expect(renderInput.mock.calls[3][0].input.value).toBe('user value')
      expect(renderInput.mock.calls[3][0].meta.autofilled).toBe(false)

      // why not test submitting again?
      TestUtils.Simulate.submit(form)
      expect(onSubmit).toHaveBeenCalledTimes(3)
      expect(onSubmit.mock.calls[2][0]).toEqualMap({
        myField: 'user value'
      })
      expect(typeof onSubmit.mock.calls[2][1]).toBe('function')
      expect(onSubmit.mock.calls[2][2].values).toEqualMap({
        myField: 'user value'
      })
    })

    it('should not reinitialize values on remount if destroyOnMount is false', () => {
      const store = makeStore({})
      const inputRender = jest.fn(props => <input {...props.input} />)
      const initialValues = {
        foo: 'fooInitial'
      }
      class Form extends Component {
        render() {
          return (
            <form>
              <Field name="foo" component={inputRender} type="text" />
            </form>
          )
        }
      }
      const Decorated = reduxForm({
        form: 'testForm',
        destroyOnUnmount: false
      })(Form)
      class Container extends Component {
        constructor() {
          super()
          this.state = { showForm: true }
        }

        render() {
          const { showForm } = this.state
          return (
            <div>
              {showForm && <Decorated initialValues={initialValues} />}
              <button onClick={() => this.setState({ showForm: !showForm })}>
                Toggle Form
              </button>
            </div>
          )
        }
      }

      const dom = TestUtils.renderIntoDocument(
        <Provider store={store}>
          <Container />
        </Provider>
      )

      // initialized form state
      expect(store.getState()).toEqualMap({
        form: {
          testForm: {
            initial: { foo: 'fooInitial' },
            values: { foo: 'fooInitial' },
            registeredFields: { foo: { name: 'foo', type: 'Field', count: 1 } }
          }
        }
      })

      // rendered with initial value
      expect(inputRender).toHaveBeenCalled()
      expect(inputRender).toHaveBeenCalledTimes(1)
      expect(propsAtNthRender(inputRender, 0).input.value).toBe('fooInitial')

      // change value
      inputRender.mock.calls[0][0].input.onChange('fooChanged')

      // updated form state
      expect(store.getState()).toEqualMap({
        form: {
          testForm: {
            initial: { foo: 'fooInitial' },
            values: { foo: 'fooChanged' },
            registeredFields: { foo: { name: 'foo', type: 'Field', count: 1 } }
          }
        }
      })

      // rendered with changed value
      expect(inputRender).toHaveBeenCalledTimes(2)
      expect(propsAtNthRender(inputRender, 1).input.value).toBe('fooChanged')

      // unmount form
      const toggle = TestUtils.findRenderedDOMComponentWithTag(dom, 'button')
      TestUtils.Simulate.click(toggle)

      // form state not destroyed (just fields unregistered)
      expect(store.getState()).toEqualMap({
        form: {
          testForm: {
            initial: { foo: 'fooInitial' },
            values: { foo: 'fooChanged' },
            registeredFields: { foo: { name: 'foo', type: 'Field', count: 0 } }
          }
        }
      })

      // mount form
      TestUtils.Simulate.click(toggle)

      // form state not overwritten (fields re-registered)
      expect(store.getState()).toEqualMap({
        form: {
          testForm: {
            initial: { foo: 'fooInitial' },
            values: { foo: 'fooChanged' },
            registeredFields: { foo: { name: 'foo', type: 'Field', count: 1 } }
          }
        }
      })

      // input rendered with changed value
      expect(inputRender).toHaveBeenCalledTimes(3)
      expect(propsAtNthRender(inputRender, 2).input.value).toBe('fooChanged')
    })

    it('should provide dispatch-bound blur() that modifies values', () => {
      const store = makeStore({})
      const formRender = jest.fn()

      class Form extends Component {
        render() {
          formRender(this.props)
          return (
            <form>
              <Field name="foo" component="input" type="text" />
            </form>
          )
        }
      }
      const Decorated = reduxForm({ form: 'testForm' })(Form)

      TestUtils.renderIntoDocument(
        <Provider store={store}>
          <Decorated />
        </Provider>
      )

      expect(store.getState()).toEqualMap({
        form: {
          testForm: {
            registeredFields: { foo: { name: 'foo', type: 'Field', count: 1 } }
          }
        }
      })
      expect(formRender).toHaveBeenCalled()
      expect(formRender).toHaveBeenCalledTimes(1)

      expect(typeof formRender.mock.calls[0][0].blur).toBe('function')
      formRender.mock.calls[0][0].blur('foo', 'newValue')

      // check modified state
      expect(store.getState()).toEqualMap({
        form: {
          testForm: {
            registeredFields: { foo: { name: 'foo', type: 'Field', count: 1 } },
            values: { foo: 'newValue' },
            fields: { foo: { touched: true } },
            anyTouched: true
          }
        }
      })

      // rerendered again because now dirty
      expect(formRender).toHaveBeenCalledTimes(2)
    })

    it('should provide dispatch-bound change() that modifies values', () => {
      const store = makeStore({})
      const formRender = jest.fn()

      class Form extends Component {
        render() {
          formRender(this.props)
          return (
            <form>
              <Field name="foo" component="input" type="text" />
            </form>
          )
        }
      }
      const Decorated = reduxForm({ form: 'testForm' })(Form)

      TestUtils.renderIntoDocument(
        <Provider store={store}>
          <Decorated />
        </Provider>
      )

      expect(store.getState()).toEqualMap({
        form: {
          testForm: {
            registeredFields: { foo: { name: 'foo', type: 'Field', count: 1 } }
          }
        }
      })
      expect(formRender).toHaveBeenCalled()
      expect(formRender).toHaveBeenCalledTimes(1)

      expect(typeof formRender.mock.calls[0][0].change).toBe('function')
      formRender.mock.calls[0][0].change('foo', 'newValue')

      // check modified state
      expect(store.getState()).toEqualMap({
        form: {
          testForm: {
            registeredFields: { foo: { name: 'foo', type: 'Field', count: 1 } },
            values: { foo: 'newValue' }
          }
        }
      })

      // rerendered again because now dirty
      expect(formRender).toHaveBeenCalledTimes(2)
    })

    it('startSubmit in onSubmit promise', () => {
      const store = makeStore({})
      class Form extends Component {
        render() {
          const { handleSubmit } = this.props
          return (
            <form onSubmit={handleSubmit}>
              <Field name="foo" component="input" type="text" />
            </form>
          )
        }
      }
      const resolvedProm = Promise.resolve()
      const Decorated = reduxForm({
        form: 'testForm',
        destroyOnUnmount: false,
        onSubmit(data, dispatch) {
          dispatch(startSubmit('testForm'))

          return resolvedProm
        }
      })(Form)

      const dom = TestUtils.renderIntoDocument(
        <Provider store={store}>
          <Decorated />
        </Provider>
      )

      // unmount form
      const stub = TestUtils.findRenderedComponentWithType(dom, Decorated)
      stub.submit()

      return resolvedProm.then(() => {
        // form state not destroyed (just fields unregistered)
        expect(store.getState()).toEqualMap({
          form: {
            testForm: {
              anyTouched: true,
              fields: {
                foo: {
                  touched: true
                }
              },
              registeredFields: {
                foo: { name: 'foo', type: 'Field', count: 1 }
              },
              submitSucceeded: true
            }
          }
        })
      })
    })

    it('startSubmit in onSubmit sync', () => {
      const store = makeStore({})
      class Form extends Component {
        render() {
          const { handleSubmit } = this.props
          return (
            <form onSubmit={handleSubmit}>
              <Field name="foo" component="input" type="text" />
            </form>
          )
        }
      }
      const Decorated = reduxForm({
        form: 'testForm',
        destroyOnUnmount: false,
        onSubmit(data, dispatch) {
          dispatch(startSubmit('testForm'))
        }
      })(Form)

      const dom = TestUtils.renderIntoDocument(
        <Provider store={store}>
          <Decorated />
        </Provider>
      )

      // submit form
      const stub = TestUtils.findRenderedComponentWithType(dom, Decorated)
      stub.submit()

      // form state not destroyed (just fields unregistered)
      expect(store.getState()).toEqualMap({
        form: {
          testForm: {
            anyTouched: true,
            fields: {
              foo: {
                touched: true
              }
            },
            registeredFields: {
              foo: { name: 'foo', type: 'Field', count: 1 }
            },
            submitting: true,
            submitSucceeded: true
          }
        }
      })
    })

    it('submits even if submit errors exist', () => {
      const store = makeStore({})
      let count = 0
      const onSubmit = jest.fn(
        () =>
          new Promise(resolve => {
            count++
            if (count === 1) {
              // first time throw exception
              throw new SubmissionError({ _error: 'Bad human!' })
            }
            resolve()
          })
      )
      const renderSpy = jest.fn(() => {})

      class Form extends Component {
        render() {
          const { handleSubmit, error, valid } = this.props
          renderSpy(valid, error)
          return (
            <form onSubmit={handleSubmit}>
              <Field name="foo" component="input" type="text" />
            </form>
          )
        }
      }
      const Decorated = reduxForm({
        form: 'testForm',
        onSubmit
      })(Form)

      const dom = TestUtils.renderIntoDocument(
        <Provider store={store}>
          <Decorated />
        </Provider>
      )

      expect(renderSpy).toHaveBeenCalled()
      expect(renderSpy).toHaveBeenCalledTimes(1)
      expect(renderSpy.mock.calls[0][0]).toBe(true)
      expect(renderSpy.mock.calls[0][1]).toBe(undefined)
      expect(onSubmit).not.toHaveBeenCalled()

      // submit form
      const stub = TestUtils.findRenderedComponentWithType(dom, Decorated)
      return stub
        .submit()
        .then(() => {
          expect(onSubmit).toHaveBeenCalled()
          expect(onSubmit).toHaveBeenCalledTimes(1)

          expect(renderSpy).toHaveBeenCalledTimes(4)
          expect(renderSpy.mock.calls[3][0]).toBe(false)
          expect(renderSpy.mock.calls[3][1]).toBe('Bad human!')
        })
        .then(() => stub.submit()) // call submit again!
        .then(() => {
          expect(onSubmit).toHaveBeenCalledTimes(2)

          expect(renderSpy).toHaveBeenCalledTimes(6)
          expect(renderSpy.mock.calls[5][0]).toBe(true)
          expect(renderSpy.mock.calls[5][1]).toBe(undefined)
        })
    })

    it('submits (via config) when the SUBMIT action is dispatched', () => {
      const logger = jest.fn((state = {}) => state)
      const store = makeStore({}, logger)
      const inputRender = jest.fn(props => <input {...props.input} />)
      const onSubmit = jest.fn()

      class Form extends Component {
        render() {
          const { handleSubmit } = this.props
          return (
            <form onSubmit={handleSubmit}>
              <Field name="foo" component={inputRender} />
            </form>
          )
        }
      }
      const Decorated = reduxForm({
        form: 'testForm',
        onSubmit
      })(Form)

      TestUtils.renderIntoDocument(
        <Provider store={store}>
          <Decorated />
        </Provider>
      )

      let callIndex = logger.mock.calls.length

      // update input
      inputRender.mock.calls[0][0].input.onChange('hello')

      // check that change action was dispatched
      expect(logger.mock.calls[callIndex++][1]).toEqual(
        change('testForm', 'foo', 'hello', false, false)
      )

      // dispatch submit action
      store.dispatch(submit('testForm'))

      // check that submit action was dispatched
      expect(logger.mock.calls[callIndex++][1]).toEqual(submit('testForm'))

      // check that clear submit action was dispatched
      expect(logger.mock.calls[callIndex++][1]).toEqual(clearSubmit('testForm'))

      // check that touch action was dispatched
      expect(logger.mock.calls[callIndex++][1]).toEqual(
        touch('testForm', 'foo')
      )

      // check that submit succeeded action was dispatched
      expect(logger.mock.calls[callIndex++][1]).toEqual(
        setSubmitSucceeded('testForm')
      )

      // check no additional actions dispatched
      expect(logger).toHaveBeenCalledTimes(callIndex)

      expect(onSubmit).toHaveBeenCalled()
      expect(onSubmit).toHaveBeenCalledTimes(1)
      expect(onSubmit.mock.calls[0][0]).toEqualMap({ foo: 'hello' })
      expect(typeof onSubmit.mock.calls[0][1]).toBe('function')
      expect(onSubmit.mock.calls[0][2].values).toEqualMap({ foo: 'hello' })
    })

    it('submits (via prop) when the SUBMIT action is dispatched', () => {
      const logger = jest.fn((state = {}) => state)
      const store = makeStore({}, logger)
      const inputRender = jest.fn(props => <input {...props.input} />)
      const onSubmit = jest.fn()

      class Form extends Component {
        render() {
          const { handleSubmit } = this.props
          return (
            <form onSubmit={handleSubmit}>
              <Field name="foo" component={inputRender} />
            </form>
          )
        }
      }
      const Decorated = reduxForm({
        form: 'testForm'
      })(Form)

      TestUtils.renderIntoDocument(
        <Provider store={store}>
          <Decorated onSubmit={onSubmit} />
        </Provider>
      )

      let callIndex = logger.mock.calls.length

      // update input
      inputRender.mock.calls[0][0].input.onChange('hello')

      // check that change action was dispatched
      expect(logger.mock.calls[callIndex++][1]).toEqual(
        change('testForm', 'foo', 'hello', false, false)
      )

      // dispatch submit action
      store.dispatch(submit('testForm'))

      // check that submit action was dispatched
      expect(logger.mock.calls[callIndex++][1]).toEqual(submit('testForm'))

      // check that clear submit action was dispatched
      expect(logger.mock.calls[callIndex++][1]).toEqual(clearSubmit('testForm'))

      // check that touch action was dispatched
      expect(logger.mock.calls[callIndex++][1]).toEqual(
        touch('testForm', 'foo')
      )

      // check that submit succeeded action was dispatched
      expect(logger.mock.calls[callIndex++][1]).toEqual(
        setSubmitSucceeded('testForm')
      )

      // check no additional actions dispatched
      expect(logger).toHaveBeenCalledTimes(callIndex)

      expect(onSubmit).toHaveBeenCalled()
      expect(onSubmit).toHaveBeenCalledTimes(1)
      expect(onSubmit.mock.calls[0][0]).toEqualMap({ foo: 'hello' })
      expect(typeof onSubmit.mock.calls[0][1]).toBe('function')
      expect(onSubmit.mock.calls[0][2].values).toEqualMap({ foo: 'hello' })
    })

    it('does NOT submit (via config) invalid form when the SUBMIT action is dispatched', () => {
      const logger = jest.fn((state = {}) => state)
      const store = makeStore({}, logger)
      const inputRender = jest.fn(props => <input {...props.input} />)
      const onSubmit = jest.fn()
      const formRender = jest.fn()
      const validate = values => {
        const errors = {}
        if (!getIn(values, 'foo')) {
          errors.foo = 'Required'
        }
        return errors
      }

      class Form extends Component {
        render() {
          formRender(this.props)
          const { handleSubmit } = this.props
          return (
            <form onSubmit={handleSubmit}>
              <Field name="foo" component={inputRender} />
            </form>
          )
        }
      }
      const Decorated = reduxForm({
        form: 'testForm',
        onSubmit,
        validate
      })(Form)

      TestUtils.renderIntoDocument(
        <Provider store={store}>
          <Decorated />
        </Provider>
      )

      let callIndex = logger.mock.calls.length

      // form renders before sync validation and then again with invalid flag
      expect(formRender).toHaveBeenCalledTimes(2)
      expect(propsAtNthRender(formRender, 0).invalid).toBe(false)
      expect(propsAtNthRender(formRender, 1).invalid).toBe(true)
      expect(propsAtNthRender(formRender, 1).submitFailed).toBe(false)

      // try to submit invalid form via dispatching submit action
      store.dispatch(submit('testForm'))

      // check that submit action was dispatched
      expect(logger.mock.calls[callIndex++][1]).toEqual(submit('testForm'))

      // check that clear submit action was dispatched
      expect(logger.mock.calls[callIndex++][1]).toEqual(clearSubmit('testForm'))

      // check that touch action was dispatched
      expect(logger.mock.calls[callIndex++][1]).toEqual(
        touch('testForm', 'foo')
      )

      // check that setSubmitFailed action was dispatched
      expect(logger.mock.calls[callIndex++][1]).toEqual(
        setSubmitFailed('testForm', 'foo')
      )

      // form rerendered twice, once with submit trigger, and then after submit failure
      expect(formRender).toHaveBeenCalledTimes(4)
      expect(propsAtNthRender(formRender, 3).invalid).toBe(true)
      expect(propsAtNthRender(formRender, 3).submitFailed).toBe(true)

      // update input
      inputRender.mock.calls[0][0].input.onChange('hello')

      // check that change action was dispatched
      expect(logger.mock.calls[callIndex++][1]).toEqual(
        change('testForm', 'foo', 'hello', false, false)
      )

      // check that updateSyncErrors action was dispatched
      expect(logger.mock.calls[callIndex++][1]).toEqual(
        updateSyncErrors('testForm', {})
      )

      // rerendered once to flip dirty flag, and again to flip invalid flag
      expect(formRender).toHaveBeenCalledTimes(6)
      expect(propsAtNthRender(formRender, 3).dirty).toBe(false)
      expect(propsAtNthRender(formRender, 4).dirty).toBe(true)
      expect(propsAtNthRender(formRender, 4).invalid).toBe(true)
      expect(propsAtNthRender(formRender, 5).invalid).toBe(false)
      expect(propsAtNthRender(formRender, 5).submitFailed).toBe(true)

      // dispatch submit action on now valid form
      store.dispatch(submit('testForm'))

      // check that submit action was dispatched
      expect(logger.mock.calls[callIndex++][1]).toEqual(submit('testForm'))

      // check that clear submit action was dispatched
      expect(logger.mock.calls[callIndex++][1]).toEqual(clearSubmit('testForm'))

      // check that touch action was dispatched
      expect(logger.mock.calls[callIndex++][1]).toEqual(
        touch('testForm', 'foo')
      )

      // check that submit succeeded action was dispatched
      expect(logger.mock.calls[callIndex++][1]).toEqual(
        setSubmitSucceeded('testForm')
      )

      // check no additional actions dispatched
      expect(logger).toHaveBeenCalledTimes(callIndex)

      expect(onSubmit).toHaveBeenCalled()
      expect(onSubmit).toHaveBeenCalledTimes(1)
      expect(onSubmit.mock.calls[0][0]).toEqualMap({ foo: 'hello' })
      expect(typeof onSubmit.mock.calls[0][1]).toBe('function')
      expect(onSubmit.mock.calls[0][2].values).toEqualMap({ foo: 'hello' })
    })

    it('does NOT submit (via prop) invalid form when the SUBMIT action is dispatched', () => {
      const logger = jest.fn((state = {}) => state)
      const store = makeStore({}, logger)
      const inputRender = jest.fn(props => <input {...props.input} />)
      const formRender = jest.fn()
      const onSubmit = jest.fn()
      const validate = values => {
        const errors = {}
        if (!getIn(values, 'foo')) {
          errors.foo = 'Required'
        }
        return errors
      }

      class Form extends Component {
        render() {
          formRender(this.props)
          const { handleSubmit } = this.props
          return (
            <form onSubmit={handleSubmit}>
              <Field name="foo" component={inputRender} />
            </form>
          )
        }
      }
      const Decorated = reduxForm({
        form: 'testForm',
        validate
      })(Form)

      TestUtils.renderIntoDocument(
        <Provider store={store}>
          <Decorated onSubmit={onSubmit} />
        </Provider>
      )

      let callIndex = logger.mock.calls.length

      // form renders before sync validation and then again with invalid flag
      expect(formRender).toHaveBeenCalledTimes(2)
      expect(propsAtNthRender(formRender, 0).invalid).toBe(false)
      expect(propsAtNthRender(formRender, 1).invalid).toBe(true)
      expect(propsAtNthRender(formRender, 1).submitFailed).toBe(false)

      // try to submit invalid form via dispatching submit action
      store.dispatch(submit('testForm'))

      // check that submit action was dispatched
      expect(logger.mock.calls[callIndex++][1]).toEqual(submit('testForm'))

      // check that clear submit action was dispatched
      expect(logger.mock.calls[callIndex++][1]).toEqual(clearSubmit('testForm'))

      // check that touch action was dispatched
      expect(logger.mock.calls[callIndex++][1]).toEqual(
        touch('testForm', 'foo')
      )

      // check that setSubmitFailed action was dispatched
      expect(logger.mock.calls[callIndex++][1]).toEqual(
        setSubmitFailed('testForm', 'foo')
      )

      // form rerendered twice, once with submit trigger, and then after submit failure
      expect(formRender).toHaveBeenCalledTimes(4)
      expect(propsAtNthRender(formRender, 3).invalid).toBe(true)
      expect(propsAtNthRender(formRender, 3).submitFailed).toBe(true)

      // update input
      inputRender.mock.calls[0][0].input.onChange('hello')

      // check that change action was dispatched
      expect(logger.mock.calls[callIndex++][1]).toEqual(
        change('testForm', 'foo', 'hello', false, false)
      )

      // check that updateSyncErrors action was dispatched
      expect(logger.mock.calls[callIndex++][1]).toEqual(
        updateSyncErrors('testForm', {})
      )

      // rerendered once to flip dirty flag, and again to flip invalid flag
      expect(formRender).toHaveBeenCalledTimes(6)
      expect(propsAtNthRender(formRender, 3).dirty).toBe(false)
      expect(propsAtNthRender(formRender, 4).dirty).toBe(true)
      expect(propsAtNthRender(formRender, 4).invalid).toBe(true)
      expect(propsAtNthRender(formRender, 5).invalid).toBe(false)
      expect(propsAtNthRender(formRender, 5).submitFailed).toBe(true)

      // dispatch submit action on now valid form
      store.dispatch(submit('testForm'))

      // check that submit action was dispatched
      expect(logger.mock.calls[callIndex++][1]).toEqual(submit('testForm'))

      // check that clear submit action was dispatched
      expect(logger.mock.calls[callIndex++][1]).toEqual(clearSubmit('testForm'))

      // check that touch action was dispatched
      expect(logger.mock.calls[callIndex++][1]).toEqual(
        touch('testForm', 'foo')
      )

      // check that submit succeeded action was dispatched
      expect(logger.mock.calls[callIndex++][1]).toEqual(
        setSubmitSucceeded('testForm')
      )

      // check no additional actions dispatched
      expect(logger).toHaveBeenCalledTimes(callIndex)

      expect(onSubmit).toHaveBeenCalled()
      expect(onSubmit).toHaveBeenCalledTimes(1)
      expect(onSubmit.mock.calls[0][0]).toEqualMap({ foo: 'hello' })
      expect(typeof onSubmit.mock.calls[0][1]).toBe('function')
      expect(onSubmit.mock.calls[0][2].values).toEqualMap({ foo: 'hello' })
    })

    it('should allow initialize on componentWillMount with sync validation', () => {
      const logger = jest.fn((state = {}) => state)
      const store = makeStore({}, logger)
      const inputRender = jest.fn(props => <input {...props.input} />)
      const formRender = jest.fn()
      const validate = values => {
        const errors = {}
        if (!getIn(values, 'foo')) {
          errors.foo = 'Required'
        }
        return errors
      }

      class Form extends Component {
        componentWillMount() {
          this.props.initialize({ foo: 'Initialized' })
        }

        render() {
          formRender(this.props)
          return (
            <form>
              <Field name="foo" component={inputRender} />
            </form>
          )
        }
      }
      const Decorated = reduxForm({
        form: 'testForm',
        validate
      })(Form)

      TestUtils.renderIntoDocument(
        <Provider store={store}>
          <Decorated />
        </Provider>
      )

      expect(formRender).toHaveBeenCalled()
      expect(formRender).toHaveBeenCalledTimes(3)
      expect(propsAtNthRender(formRender, 0).valid).toBe(true)
      expect(propsAtNthRender(formRender, 1).valid).toBe(false)
      expect(propsAtNthRender(formRender, 2).valid).toBe(true)
    })
  })
}

describeReduxForm('reduxForm.plain', plain, plainCombineReducers, () =>
  expect.extend(plainExpectations)
)
describeReduxForm(
  'reduxForm.immutable',
  immutable,
  immutableCombineReducers,
  () => expect.extend(immutableExpectations)
)<|MERGE_RESOLUTION|>--- conflicted
+++ resolved
@@ -3970,36 +3970,27 @@
     })
 
     describe('validateIfNeeded', () => {
-<<<<<<< HEAD
-      it('should not call validate if shouldValidate returns false', () => {
+      it('should not call validate if shouldValidate and shouldError returns false', () => {
         const validate = jest.fn().mockImplementation(() => ({}))
         const shouldValidate = jest.fn().mockImplementation(() => false)
-=======
-      it('should not call validate if shouldValidate and shouldError returns false', () => {
-        const validate = createSpy().andReturn({})
-        const shouldValidate = createSpy().andReturn(false)
-        const shouldError = createSpy().andReturn(false)
->>>>>>> afbb1f95
+        const shouldError = jest.fn().mockImplementation(() => false)
 
         const Form = makeForm()
-        const dom = renderForm(Form, {}, { validate, shouldValidate, shouldError })
+        const dom = renderForm(
+          Form,
+          {},
+          { validate, shouldValidate, shouldError }
+        )
 
         // initial render
         expect(shouldValidate).toHaveBeenCalled()
-<<<<<<< HEAD
         expect(shouldValidate.mock.calls[0][0].initialRender).toBe(true)
+        expect(shouldError).toHaveBeenCalled()
+        expect(shouldError.mock.calls[0][0].initialRender).toBe(true)
         expect(validate).not.toHaveBeenCalled()
 
         shouldValidate.mockClear()
-=======
-        expect(shouldValidate.calls[0].arguments[0].initialRender).toBe(true)
-        expect(shouldError).toHaveBeenCalled()
-        expect(shouldError.calls[0].arguments[0].initialRender).toBe(true)
-        expect(validate).toNotHaveBeenCalled()
-
-        shouldValidate.reset()
-        shouldError.reset()
->>>>>>> afbb1f95
+        shouldError.mockClear()
 
         // on change
         const inputElement = TestUtils.findRenderedDOMComponentWithTag(
@@ -4009,15 +4000,10 @@
         TestUtils.Simulate.change(inputElement, { target: { value: 'bar' } })
 
         expect(shouldValidate).toHaveBeenCalled()
-<<<<<<< HEAD
         expect(shouldValidate.mock.calls[0][0].initialRender).toBe(false)
+        expect(shouldError).toHaveBeenCalled()
+        expect(shouldError.mock.calls[0][0].initialRender).toBe(false)
         expect(validate).not.toHaveBeenCalled()
-=======
-        expect(shouldValidate.calls[0].arguments[0].initialRender).toBe(false)
-        expect(shouldError).toHaveBeenCalled()
-        expect(shouldError.calls[0].arguments[0].initialRender).toBe(false)
-        expect(validate).toNotHaveBeenCalled()
->>>>>>> afbb1f95
       })
 
       it('should call validate if shouldValidate returns true', () => {
@@ -4046,24 +4032,19 @@
         expect(validate).toHaveBeenCalled()
       })
 
-<<<<<<< HEAD
-      it('should pass values and props to validate if called', () => {
-        const propsSpy = jest.fn()
+      it('should call validate if shouldError returns true', () => {
         const validate = jest.fn().mockImplementation(() => ({}))
-=======
-      it('should call validate if shouldError returns true', () => {
-        const validate = createSpy().andReturn({})
-        const shouldError = createSpy().andReturn(true)
+        const shouldError = jest.fn().mockImplementation(() => true)
 
         const Form = makeForm()
         const dom = renderForm(Form, {}, { validate, shouldError })
 
         // initial render
         expect(shouldError).toHaveBeenCalled()
-        expect(shouldError.calls[0].arguments[0].initialRender).toBe(true)
+        expect(shouldError.mock.calls[0][0].initialRender).toBe(true)
         expect(validate).toHaveBeenCalled()
 
-        shouldError.reset()
+        shouldError.mockClear()
 
         // on change
         const inputElement = TestUtils.findRenderedDOMComponentWithTag(
@@ -4073,14 +4054,13 @@
         TestUtils.Simulate.change(inputElement, { target: { value: 'bar' } })
 
         expect(shouldError).toHaveBeenCalled()
-        expect(shouldError.calls[0].arguments[0].initialRender).toBe(false)
+        expect(shouldError.mock.calls[0][0].initialRender).toBe(false)
         expect(validate).toHaveBeenCalled()
       })
 
-      it('should pass values and props to validate if shouldValidate called', () => {
-        const propsSpy = createSpy()
-        const validate = createSpy().andReturn({})
->>>>>>> afbb1f95
+      it('should pass values and props to validate if called', () => {
+        const propsSpy = jest.fn()
+        const validate = jest.fn().mockImplementation(() => ({}))
         const shouldValidate = args => {
           propsSpy(args.props)
           return true
@@ -4106,8 +4086,8 @@
       })
 
       it('should pass values and props to validate if shouldError called', () => {
-        const propsSpy = createSpy()
-        const validate = createSpy().andReturn({})
+        const propsSpy = jest.fn()
+        const validate = jest.fn().mockImplementation(() => ({}))
         const shouldError = args => {
           propsSpy(args.props)
           return true
@@ -4116,7 +4096,7 @@
         const Form = makeForm()
         const dom = renderForm(Form, {}, { validate, shouldError })
 
-        validate.reset()
+        validate.mockClear()
 
         const inputElement = TestUtils.findRenderedDOMComponentWithTag(
           dom,
@@ -4125,45 +4105,32 @@
         TestUtils.Simulate.change(inputElement, { target: { value: 'bar' } })
 
         // compare values
-        expect(validate.calls[0].arguments[0]).toEqualMap({ foo: 'bar' })
+        expect(validate.mock.calls[0][0]).toEqualMap({ foo: 'bar' })
 
         // compare props
-        const propArray = Object.keys(propsSpy.calls[0].arguments[0])
-        expect(Object.keys(validate.calls[0].arguments[1])).toEqual(propArray)
+        const propArray = Object.keys(propsSpy.mock.calls[0][0])
+        expect(Object.keys(validate.mock.calls[0][1])).toEqual(propArray)
       })
     })
 
     describe('warnIfNeeded', () => {
-<<<<<<< HEAD
-      it('should not call warn if shouldValidate returns false', () => {
+      it('should not call warn if shouldValidate and shouldWarn returns false', () => {
         const warn = jest.fn().mockImplementation(() => ({}))
         const shouldValidate = jest.fn().mockImplementation(() => false)
-=======
-      it('should not call warn if shouldValidate and shouldWarn returns false', () => {
-        const warn = createSpy().andReturn({})
-        const shouldValidate = createSpy().andReturn(false)
-        const shouldWarn = createSpy().andReturn(false)
->>>>>>> afbb1f95
+        const shouldWarn = jest.fn().mockImplementation(() => false)
 
         const Form = makeForm()
         const dom = renderForm(Form, {}, { warn, shouldValidate, shouldWarn })
 
         // initial render
         expect(shouldValidate).toHaveBeenCalled()
-<<<<<<< HEAD
         expect(shouldValidate.mock.calls[0][0].initialRender).toBe(true)
+        expect(shouldWarn).toHaveBeenCalled()
+        expect(shouldWarn.mock.calls[0][0].initialRender).toBe(true)
         expect(warn).not.toHaveBeenCalled()
 
         shouldValidate.mockClear()
-=======
-        expect(shouldValidate.calls[0].arguments[0].initialRender).toBe(true)
-        expect(shouldWarn).toHaveBeenCalled()
-        expect(shouldWarn.calls[0].arguments[0].initialRender).toBe(true)
-        expect(warn).toNotHaveBeenCalled()
-
-        shouldValidate.reset()
-        shouldWarn.reset()
->>>>>>> afbb1f95
+        shouldWarn.mockClear()
 
         // on change
         const inputElement = TestUtils.findRenderedDOMComponentWithTag(
@@ -4173,15 +4140,10 @@
         TestUtils.Simulate.change(inputElement, { target: { value: 'bar' } })
 
         expect(shouldValidate).toHaveBeenCalled()
-<<<<<<< HEAD
         expect(shouldValidate.mock.calls[0][0].initialRender).toBe(false)
+        expect(shouldWarn).toHaveBeenCalled()
+        expect(shouldWarn.mock.calls[0][0].initialRender).toBe(false)
         expect(warn).not.toHaveBeenCalled()
-=======
-        expect(shouldValidate.calls[0].arguments[0].initialRender).toBe(false)
-        expect(shouldWarn).toHaveBeenCalled()
-        expect(shouldWarn.calls[0].arguments[0].initialRender).toBe(false)
-        expect(warn).toNotHaveBeenCalled()
->>>>>>> afbb1f95
       })
 
       it('should call warn if shouldValidate returns true', () => {
@@ -4210,24 +4172,19 @@
         expect(warn).toHaveBeenCalled()
       })
 
-<<<<<<< HEAD
-      it('should pass values and props to warn if called', () => {
-        const propsSpy = jest.fn()
+      it('should call warn if shouldWarn returns true', () => {
         const warn = jest.fn().mockImplementation(() => ({}))
-=======
-      it('should call warn if shouldWarn returns true', () => {
-        const warn = createSpy().andReturn({})
-        const shouldWarn = createSpy().andReturn(true)
+        const shouldWarn = jest.fn().mockImplementation(() => true)
 
         const Form = makeForm()
         const dom = renderForm(Form, {}, { warn, shouldWarn })
 
         // initial render
         expect(shouldWarn).toHaveBeenCalled()
-        expect(shouldWarn.calls[0].arguments[0].initialRender).toBe(true)
+        expect(shouldWarn.mock.calls[0][0].initialRender).toBe(true)
         expect(warn).toHaveBeenCalled()
 
-        shouldWarn.reset()
+        shouldWarn.mockClear()
 
         // on change
         const inputElement = TestUtils.findRenderedDOMComponentWithTag(
@@ -4237,15 +4194,13 @@
         TestUtils.Simulate.change(inputElement, { target: { value: 'bar' } })
 
         expect(shouldWarn).toHaveBeenCalled()
-        expect(shouldWarn.calls[0].arguments[0].initialRender).toBe(false)
+        expect(shouldWarn.mock.calls[0][0].initialRender).toBe(false)
         expect(warn).toHaveBeenCalled()
       })
 
-
-      it('should pass values and props to warn if shouldValidate called', () => {
-        const propsSpy = createSpy()
-        const warn = createSpy().andReturn({})
->>>>>>> afbb1f95
+      it('should pass values and props to warn if called', () => {
+        const propsSpy = jest.fn()
+        const warn = jest.fn().mockImplementation(() => ({}))
         const shouldValidate = args => {
           propsSpy(args.props)
           return true
@@ -4271,8 +4226,8 @@
       })
 
       it('should pass values and props to warn if shouldWarn called', () => {
-        const propsSpy = createSpy()
-        const warn = createSpy().andReturn({})
+        const propsSpy = jest.fn()
+        const warn = jest.fn().mockImplementation(() => ({}))
         const shouldWarn = args => {
           propsSpy(args.props)
           return true
@@ -4281,7 +4236,7 @@
         const Form = makeForm()
         const dom = renderForm(Form, {}, { warn, shouldWarn })
 
-        warn.reset()
+        warn.mockClear()
 
         const inputElement = TestUtils.findRenderedDOMComponentWithTag(
           dom,
@@ -4290,11 +4245,11 @@
         TestUtils.Simulate.change(inputElement, { target: { value: 'bar' } })
 
         // compare values
-        expect(warn.calls[0].arguments[0]).toEqualMap({ foo: 'bar' })
+        expect(warn.mock.calls[0][0]).toEqualMap({ foo: 'bar' })
 
         // compare props
-        const propArray = Object.keys(propsSpy.calls[0].arguments[0])
-        expect(Object.keys(warn.calls[0].arguments[1])).toEqual(propArray)
+        const propArray = Object.keys(propsSpy.mock.calls[0][0])
+        expect(Object.keys(warn.mock.calls[0][1])).toEqual(propArray)
       })
     })
 
