import expect from 'expect';
import isPristine from '../isPristine';

const tryBothWays = (aValue, bValue, result) => {
  expect(isPristine(aValue, bValue)).toBe(result);
  expect(isPristine(bValue, aValue)).toBe(result);
};

describe('isPristine', () => {
  it('should return true if the values are ===', () => {
    const aValue = {foo: 'bar'};
    const bValue = ['foo', 'baz'];
    const cValue = 7;
    expect(isPristine(aValue, aValue)).toBe(true);
    expect(isPristine(bValue, bValue)).toBe(true);
    expect(isPristine(cValue, cValue)).toBe(true);
  });

  it('should return false if one value is an object and the other is not', () => {
    tryBothWays({}, 3, false);
    tryBothWays({}, 'foo', false);
    tryBothWays({}, undefined, false);
    tryBothWays({}, null, false);
  });

  it('should return true when comparing null and undefined and empty string', () => {
    tryBothWays('', null, true);
    tryBothWays(undefined, null, true);
    tryBothWays(undefined, '', true);
  });

  it('should return false when key values are different types', () => {
    tryBothWays({foo: null}, {foo: 'bar'}, false);
    tryBothWays({foo: undefined}, {foo: 'bar'}, false);
    tryBothWays({foo: 69}, {foo: 'bar'}, false);
  });

  it('should return false when key values are different', () => {
    tryBothWays({foo: 'bar'}, {foo: 'baz'}, false);
    tryBothWays({foo: 7, bar: 8}, {foo: 7, bar: 9}, false);
    const date1 = new Date();
<<<<<<< HEAD
    const date2 = new Date(date1.getTime());
    tryBothWays({date: date1}, {date: date2}, true);
=======
    const date2 = new Date(date1.getTime() + 1);
    tryBothWays({date: date1}, {date: date2}, false);
>>>>>>> b8838643
  });

  it('should return false when the number of keys is different', () => {
    tryBothWays({foo: 'bar'}, {}, false);
    tryBothWays([1], [1, 2], false);
  });

  it('should return true when matching key values are null, undefined, or empty string', () => {
    tryBothWays({foo: ''}, {foo: null}, true);
    tryBothWays({foo: ''}, {foo: undefined}, true);
    tryBothWays({foo: null}, {foo: undefined}, true);
  });

  it('should return false when comparing false to other falsy values', () => {
    tryBothWays(false, null, false);
    tryBothWays(false, undefined, false);
    tryBothWays(false, '', false);
  });

  it('should return false when number of keys is different', () => {
    tryBothWays({foo: 'bar'}, {}, false);
    tryBothWays([1], [1, 2], false);
  });

  it('should return true when key values are equal', () => {
    const date = new Date();
    tryBothWays({foo: 'bar', when: date}, {foo: 'bar', when: date}, true);
    tryBothWays({foo: 7, bar: 9, when: date}, {foo: 7, bar: 9, when: date}, true);
  });

});<|MERGE_RESOLUTION|>--- conflicted
+++ resolved
@@ -39,13 +39,9 @@
     tryBothWays({foo: 'bar'}, {foo: 'baz'}, false);
     tryBothWays({foo: 7, bar: 8}, {foo: 7, bar: 9}, false);
     const date1 = new Date();
-<<<<<<< HEAD
-    const date2 = new Date(date1.getTime());
-    tryBothWays({date: date1}, {date: date2}, true);
-=======
     const date2 = new Date(date1.getTime() + 1);
     tryBothWays({date: date1}, {date: date2}, false);
->>>>>>> b8838643
+
   });
 
   it('should return false when the number of keys is different', () => {
