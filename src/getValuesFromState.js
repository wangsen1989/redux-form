--- conflicted
+++ resolved
@@ -19,15 +19,11 @@
       } else if (Array.isArray(field)) {
         accumulator[key] = field.map(arrayField => arrayField.value || getValuesFromState(arrayField));
       } else if (typeof field === 'object') {
-<<<<<<< HEAD
-        accumulator[key] = getValuesFromState(field);
-=======
         const result = getValuesFromState(field);
 
         if (result && Object.keys(result).length > 0) {
           accumulator[key] = result;
         }
->>>>>>> c80fe59d
       }
     }
     return accumulator;
