{
  "extends": "eslint-config-airbnb",
  "env": {
    "browser": true,
    "mocha": true,
    "node": true
  },
  "rules": {
    "react/jsx-uses-react": 2,
    "react/jsx-uses-vars": 2,
    "react/react-in-jsx-scope": 2,
    "comma-dangle": 0,  // not sure why airbnb turned this on. gross!
    "indent": [2, 2, {"SwitchCase": 1}],
    "spaced-comment": 0,
<<<<<<< HEAD
    "no-console": 2,

=======
    "no-redeclare": 0,
>>>>>>> 886d67aa
    //Temporarirly disabled due to a possible bug in babel-eslint (todomvc example)
    "block-scoped-var": 0,
    // Temporarily disabled for test/* until babel/babel-eslint#33 is resolved
    "padded-blocks": 0
  },
  "plugins": [
    "react"
  ]
}<|MERGE_RESOLUTION|>--- conflicted
+++ resolved
@@ -12,12 +12,9 @@
     "comma-dangle": 0,  // not sure why airbnb turned this on. gross!
     "indent": [2, 2, {"SwitchCase": 1}],
     "spaced-comment": 0,
-<<<<<<< HEAD
+    "no-redeclare": 0,
     "no-console": 2,
 
-=======
-    "no-redeclare": 0,
->>>>>>> 886d67aa
     //Temporarirly disabled due to a possible bug in babel-eslint (todomvc example)
     "block-scoped-var": 0,
     // Temporarily disabled for test/* until babel/babel-eslint#33 is resolved
